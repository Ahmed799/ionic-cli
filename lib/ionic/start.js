var fs = require('fs'),
    os = require('os'),
    request = require('request'),
    ncp = require('ncp').ncp,
    path = require('path'),
    shelljs = require('shelljs/global'),
    unzip = require('unzip'),
<<<<<<< HEAD
    argv = require('optimist').argv,
    IonicTask = require('./task').IonicTask;
=======
    IonicTask = require('./task').IonicTask,
    IonicStats = require('./stats').IonicStats;
>>>>>>> a44fd0fc

fs.mkdirParent = function(dirPath, mode, callback) {
  //Call the standard fs.mkdir
  fs.mkdir(dirPath, mode, function(error) {
    //When it fail in this way, do the custom steps
    if (error && error.errno === 34) {
      //Create all the parents recursively
      fs.mkdirParent(path.dirname(dirPath), mode, callback);
      //And then the directory
      fs.mkdirParent(dirPath, mode, callback);
    }
    //Manually run the callback since we used our own callback to do all these
    callback && callback(error);
  });
};

var IonicStartTask = function() {
}

IonicStartTask.HELP_LINE = 'Start a new Ionic project with the given name.';

IonicStartTask.prototype = new IonicTask();

IonicStartTask.prototype.run = function(ionic) {
  if(argv._.length < 2) {
    ionic.fail('No app name specified, exiting.');
  }

  // Grab the name of the app
  this.appName = argv._[1];

  // Grab the target path from the command line, or use this as the app name
  var targetPathName = argv._[2] || this.appName;

  this.targetPath = path.resolve(this.appName);

  // Make sure to create this, or ask them if they want to override it
  if(this._checkTargetPath() === false) {
    process.stderr.write('Exiting.\n');
    process.exit(1);
  }

  console.log('Creating Ionic app in folder', this.targetPath);

  fs.mkdirSync(this.targetPath);

  this._fetchAndWriteSeed();
  this._writeConfig(ionic);

};

IonicStartTask.prototype._fetchAndWriteSeed = function() {
  var self = this;

  var templateUrl = 'https://github.com/driftyco/ionic-angular-cordova-seed/archive/master.zip' ;
  console.log('Downloading starter template from', templateUrl);

  var tmpFolder = os.tmpdir();
  var tempZipFilePath = path.join(tmpFolder, 'ionic-angular-cordova-seed' + new Date().getTime() + '.zip');
  var tempZipFileStream = fs.createWriteStream(tempZipFilePath)

  var unzipRepo = function(fileName) {
    var readStream = fs.createReadStream(fileName);

    var writeStream = unzip.Extract({ path: self.targetPath });
    writeStream.on('close', function() {
      //fs.renameSync(self.targetPath + '/' + 'ionic-angular-cordova-seed-master', self.targetPath + '/app');
      cp('-R', self.targetPath + '/' + 'ionic-angular-cordova-seed-master/.', self.targetPath);
      rm('-rf', self.targetPath + '/' + 'ionic-angular-cordova-seed-master/');
      console.log('Project created!');

      cd(self.targetPath);
      console.log('Initializing cordova project.');
      if(!exec('cordova plugin add org.apache.cordova.device') || !exec('cordova plugin add org.apache.cordova.console') ||
        !exec('cordova plugin add org.apache.cordova.statusbar')) {
          process.stderr.write('Unable to install one or more cordova plugins.\n');
      }
    });
    readStream.pipe(writeStream);
  };

  request({ url: templateUrl, encoding: null }, function(err, res, body) {
    tempZipFileStream.write(body);
    tempZipFileStream.close();
    unzipRepo(tempZipFilePath);
  });
};

<<<<<<< HEAD
IonicStartTask.prototype._writeConfig = function(ionic) {
  console.log('Writing '+this.targetPath+'/ionic.config');
=======
IonicStartTask.prototype._finish = function() {
  cd(this.targetPath);
  console.log('Initializing cordova project.');
  if(!exec('cordova plugin add org.apache.cordova.device') || !exec('cordova plugin add org.apache.cordova.console') ||
    !exec('cordova plugin add org.apache.cordova.statusbar')) {
      process.stderr.write('Unable to install one or more cordova plugins.\n');
  }

  IonicStats.t('start', {});
};
>>>>>>> a44fd0fc

  var project = ionic.CONFIG_DEFAULT;
  project.name = this.appName;
  
  ionic.saveConfig(project, this.targetPath);
};

IonicStartTask.prototype._checkTargetPath = function() { 
  if(fs.existsSync(this.targetPath)) {
    process.stderr.write('The directory ' + this.targetPath + ' already exists, please remove it if you would like to create a new ionic project there.\n');
    return false;
  }
  return true;
};

exports.IonicStartTask = IonicStartTask;<|MERGE_RESOLUTION|>--- conflicted
+++ resolved
@@ -5,13 +5,9 @@
     path = require('path'),
     shelljs = require('shelljs/global'),
     unzip = require('unzip'),
-<<<<<<< HEAD
     argv = require('optimist').argv,
     IonicTask = require('./task').IonicTask;
-=======
-    IonicTask = require('./task').IonicTask,
     IonicStats = require('./stats').IonicStats;
->>>>>>> a44fd0fc
 
 fs.mkdirParent = function(dirPath, mode, callback) {
   //Call the standard fs.mkdir
@@ -89,6 +85,8 @@
         !exec('cordova plugin add org.apache.cordova.statusbar')) {
           process.stderr.write('Unable to install one or more cordova plugins.\n');
       }
+
+      IonicStats.t('start', {});
     });
     readStream.pipe(writeStream);
   };
@@ -100,21 +98,8 @@
   });
 };
 
-<<<<<<< HEAD
 IonicStartTask.prototype._writeConfig = function(ionic) {
   console.log('Writing '+this.targetPath+'/ionic.config');
-=======
-IonicStartTask.prototype._finish = function() {
-  cd(this.targetPath);
-  console.log('Initializing cordova project.');
-  if(!exec('cordova plugin add org.apache.cordova.device') || !exec('cordova plugin add org.apache.cordova.console') ||
-    !exec('cordova plugin add org.apache.cordova.statusbar')) {
-      process.stderr.write('Unable to install one or more cordova plugins.\n');
-  }
-
-  IonicStats.t('start', {});
-};
->>>>>>> a44fd0fc
 
   var project = ionic.CONFIG_DEFAULT;
   project.name = this.appName;
