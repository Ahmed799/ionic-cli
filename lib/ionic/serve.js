--- conflicted
+++ resolved
@@ -76,15 +76,10 @@
 
   options.nogulp = argv.nogulp;
 
-<<<<<<< HEAD
   // check if CONNECT_LIVE_RELOAD_PORT is defined and use that instead
   if (process.env.CONNECT_LIVE_RELOAD_PORT) {
     options.liveReloadPort = process.env.CONNECT_LIVE_RELOAD_PORT;
   }
-
-=======
-  IonicStats.t();
->>>>>>> 18c56754
   var promise;
 
   try {
