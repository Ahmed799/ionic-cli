var Task = require('./task').Task,
    IonicStats = require('./stats').IonicStats,
    fs = require('fs'),
    Q = require('q'),
    argv = require('optimist').boolean(['nohooks', 'n', 'r', 'noresources']).argv,
    path = require('path'),
    exec = require('child_process').exec,
    colors = require('colors'),
    shelljs = require('shelljs'),
    generate = require('./resources/generate'),
    settings = require('./resources/settings'),
<<<<<<< HEAD
    Hooks = require('./hooks');
=======
    State = require('./state');
>>>>>>> 928af3bd

var IonicTask = function() {};

IonicTask.prototype = new Task();

IonicTask.prototype.run = function(ionic) {
  this.ionic = ionic;
  var self = this;
  var cmdName = process.argv[2].toLowerCase();
  var q;

  this.isLiveReload = ((cmdName == 'run' || cmdName == 'emulate') && (argv.livereload || argv['live-reload'] || argv.l));

  this.addIcons = !(argv.noresources || argv.r);

  if(this.isLiveReload) {
    q = self.setupLiveReload();

  } else {
    // ensure the content node was set back to its original
    q = self.ionic.setConfigXml({
      resetContent: true,
      errorWhenNotFound: false
    });
  }

  var addDefaultResources = false;
  var isPlatformCmd = argv._.indexOf('platform') != -1;
  var isAddCmd = argv._.indexOf('add') != -1;
  var isPluginCmd = argv._.indexOf('plugin') != -1;
  var isRmCmd = argv._.indexOf('rm') != -1 || argv._.indexOf('remove') != -1;


  if(isPlatformCmd && isAddCmd) {
    addDefaultResources = true;
  }
  // console.log('Icons: ', addDefaultResources, 'Add icons:', this.addIcons)

  q.then(function(){
    if(addDefaultResources && self.addIcons) {
      return generate.copyIconFilesIntoResources()
      .then(function() {
        return generate.addIonicIcons(argv._[2]);
      })
    } else {
      return false;
    }
  })
  .then(function() {
    return self.runCordova(cmdName);
  })
  .then(function() {
    console.log('Now saving plugin/platform information')

    if(isPlatformCmd && isAddCmd) {
      addDefaultResources = true;
      return State.savePlatform(argv);
    } else if (isPlatformCmd && isRmCmd) {
      State.removePlatform(argv);
    } else if(isPluginCmd && isAddCmd) {
      State.savePlugin(argv);
    } else if(isPluginCmd && isRmCmd) {
      State.removePlugin(argv);
    }
  })
}

IonicTask.prototype.runCordova = function(cmdName) {
  var deferred = Q.defer();
  var self = this;
  var cmdArgs = (process.argv.length > 3 ? process.argv.slice(3) : []);
  var cmdArg, x, y;

  // backwards compatibility prior to fully wrapping cordova cmds
  if(cmdName == 'platform') {
    // `ionic platform <PLATFORM>` used to actually run `ionic platform add <PLATFORM>`
    // if a cordova platform cmd isn't the cmd then automatically insert `add`
    var hasCordovaCmd = false;
    var validCommands = 'add remove rm list ls update up check'.split(' ');
    for(x=0; x<cmdArgs.length; x++) {
      cmdArg = cmdArgs[x].toLowerCase();
      for(y=0; y<validCommands.length; y++) {
        if(cmdArg == validCommands[y]) {
          hasCordovaCmd = true;
          break;
        }
      }
    }

    if(!hasCordovaCmd) {
      cmdArgs.unshift('add');
    }
  }

  var noHook = argv.nohooks || argv.n;

  if (!noHook) {
    console.log('Adding in default Ionic hooks'.yellow.bold)
    // this.addHooks();
    Hooks.add();
    // this.removeOldPluginHooks();
  } else {
    console.log('Option passed to not install default Ionic hooks'.yellow.bold)
  }

  cmdArgs.unshift(cmdName);

  // clean out any cmds that may confuse cordova
  var cleanArgs = [];
  var port = argv.port || argv.p || '';
  var liveReloadPort = argv.livereloadport || argv['livereload-port'] || argv.r || '';
  var ignoreCmds = '--livereload -l --consolelogs -c --serverlogs -s --port -p --livereload-port -i -r'.split(' ');
  var isValdCmd;
  for(x=0; x<cmdArgs.length; x++) {
    cmdArg = cmdArgs[x];
    if(port && cmdArg == port) continue;
    if(liveReloadPort && cmdArg == liveReloadPort) continue;
    isValdCmd = true;
    for(y=0; y<ignoreCmds.length; y++) {
      if(cmdArg == ignoreCmds[y]) {
        isValdCmd = false;
        break;
      }
    }
    if(isValdCmd) {
      // make sure --target= has double quotes around it (process.argv removes them)
      if(cmdArg.indexOf('--target=') === 0 && cmdArg.indexOf('"') === -1) {
        cmdArg = cmdArg.replace('--target=', '--target="') + '"';
      }

      cleanArgs.push(cmdArg);
    }
  }

  var cordovaProcess = exec('cordova ' + cleanArgs.join(' '));
  console.log('running cordova ' + cleanArgs.join(' '))

  cordovaProcess.stdout.on('data', function (data) {
    process.stdout.write(data);
  });

  cordovaProcess.stderr.on('data', function (data) {
    if(data) {
      process.stderr.write(data.toString().error.bold);
    }
  });

  cordovaProcess.on('close', function(code) {
    console.log('closing cordova process with code:', code)
    deferred.resolve();
  })

  if(self.isLiveReload) {
    cordovaProcess.on('exit', function(){
      console.log('cordova process is exiting');
      setTimeout(function(){
        // set it back to the original src after a few seconds
        self.ionic.setConfigXml({
          resetContent: true,
          errorWhenNotFound: true
        });
        // deferred.resolve();
      }, 5000);
    });

    process.on('exit', function(){
      // verify it was set back
      self.ionic.setConfigXml({
        resetContent: true,
        errorWhenNotFound: false
      });
    });

    var readLine = require("readline");
    if(process.platform === "win32") {
      var rl = readLine.createInterface ({
          input: process.stdin,
          output: process.stdout
      });

      rl.on("SIGINT", function (){
        process.emit("SIGINT");
      });
    }

    process.on("SIGINT", function(){
      process.exit();
    });
  }

  IonicStats.t();

  return deferred.promise;
};


IonicTask.prototype.setupLiveReload = function() {
  var d = Q.defer();

  console.log('Setup Live Reload'.green.bold);

  var self = this;
  var serve = new require('./serve');
  var serveTask = new serve.IonicTask();
  serveTask.ionic = this.ionic;
  serveTask.isPlatformServe = true;

  serveTask.loadSettings();

  serveTask.getAddress()
  .then(function() {
    return serveTask.checkPorts(true, serveTask.port, serveTask.address);
  })
  .then(function() {
    if(serveTask.runLivereload) {
      return serveTask.checkPorts(false, serveTask.liveReloadPort, serveTask.address);
    }
  })
  .then(function() {

    serveTask.runLivereload = true;
    serveTask.launchBrowser = false;
    serveTask.launchLab = false;
    serveTask.start(self.ionic);

    if(self.ionic.hasFailed) return;

    self.ionic.setConfigXml({
      devServer: serveTask.devServer
    }).then(function(){
      d.resolve();
    });
  })
  .catch(function(error) {

  })

  return d.promise;
};

exports.IonicTask = IonicTask;<|MERGE_RESOLUTION|>--- conflicted
+++ resolved
@@ -9,11 +9,8 @@
     shelljs = require('shelljs'),
     generate = require('./resources/generate'),
     settings = require('./resources/settings'),
-<<<<<<< HEAD
-    Hooks = require('./hooks');
-=======
+    Hooks = require('./hooks'),
     State = require('./state');
->>>>>>> 928af3bd
 
 var IonicTask = function() {};
 
@@ -65,18 +62,24 @@
   .then(function() {
     return self.runCordova(cmdName);
   })
-  .then(function() {
-    console.log('Now saving plugin/platform information')
-
-    if(isPlatformCmd && isAddCmd) {
+  .then(function(runCode) {
+    //We dont want to do anything if the cordova command failed
+    if(runCode !== 0) {
+      return
+    }
+    if (isPlatformCmd && isAddCmd) {
       addDefaultResources = true;
+      console.log('Saving platform to package.json file'.blue)
       return State.savePlatform(argv);
     } else if (isPlatformCmd && isRmCmd) {
-      State.removePlatform(argv);
-    } else if(isPluginCmd && isAddCmd) {
-      State.savePlugin(argv);
-    } else if(isPluginCmd && isRmCmd) {
-      State.removePlugin(argv);
+      console.log('Removing platform from package.json file'.blue)
+      return State.removePlatform(argv);
+    } else if (isPluginCmd && isAddCmd) {
+      console.log('Saving plugin to package.json file'.blue)
+      return State.savePlugin(argv);
+    } else if (isPluginCmd && isRmCmd) {
+      console.log('Removing plugin from package.json file'.blue)
+      return State.removePlugin(argv);
     }
   })
 }
@@ -108,16 +111,15 @@
     }
   }
 
-  var noHook = argv.nohooks || argv.n;
-
-  if (!noHook) {
-    console.log('Adding in default Ionic hooks'.yellow.bold)
-    // this.addHooks();
-    Hooks.add();
-    // this.removeOldPluginHooks();
-  } else {
-    console.log('Option passed to not install default Ionic hooks'.yellow.bold)
-  }
+  // var noHook = argv.nohooks || argv.n;
+
+  // if (!noHook) {
+  //   console.log('Adding in default Ionic hooks'.yellow.bold)
+  //   // this.addHooks();
+  //   // this.removeOldPluginHooks();
+  // } else {
+  //   console.log('Option passed to not install default Ionic hooks'.yellow.bold)
+  // }
 
   cmdArgs.unshift(cmdName);
 
@@ -162,9 +164,8 @@
   });
 
   cordovaProcess.on('close', function(code) {
-    console.log('closing cordova process with code:', code)
-    deferred.resolve();
-  })
+    deferred.resolve(code);
+  });
 
   if(self.isLiveReload) {
     cordovaProcess.on('exit', function(){
