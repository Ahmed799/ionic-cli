/*
 _             _      
(_)           (_)     
 _  ___  _ __  _  ___ 
| |/ _ \| '_ \| |/ __|
| | (_) | | | | | (__ 
|_|\___/|_| |_|_|\___|

http://ionicframework.com/

A utility for starting and administering Ionic based mobile app projects.
Licensed under the MIT license. See LICENSE For more.

Copyright 2013 Drifty (http://drifty.com/)
*/
                   
<<<<<<< HEAD
var IonicStartTask = require('./ionic/start').IonicStartTask,
    IonicPlatformTask = require('./ionic/platform').IonicPlatformTask,
    IonicRunTask = require('./ionic/run').IonicRunTask,
    IonicBuildTask = require('./ionic/build').IonicBuildTask,
    IonicLoginTask = require('./ionic/login').IonicLoginTask,
    IonicUploadTask = require('./ionic/upload').IonicUploadTask,
    IonicPackageTask = require('./ionic/package').IonicPackageTask;
=======
var IonicStartTask = require('./ionic/start.js').IonicStartTask;
var IonicPlatformTask = require('./ionic/platform.js').IonicPlatformTask;
var IonicRunTask = require('./ionic/run.js').IonicRunTask;
var IonicEmulateTask = require('./ionic/emulate.js').IonicEmulateTask;
var IonicBuildTask = require('./ionic/build.js').IonicBuildTask;
>>>>>>> a44fd0fc

var fs = require('fs'), 
    argv = require('optimist').argv;

var TASKS = [
  {
    title: 'start',
    name: 'start',
    usage: 'appname',
    task: IonicStartTask
  }, 
  {
    title: 'emulate',
    name: 'emulate',
    usage: 'emulate',
    task: IonicEmulateTask
  },
  {
    title: 'run',
    name: 'run',
    usage: 'run',
    task: IonicRunTask
  },
  {
    title: 'build',
    name: 'build',
    usage: 'build',
    task: IonicBuildTask
  },
  {
    title: 'platform',
    name: 'platform',
    usage: 'platform',
    task: IonicPlatformTask
  },
  {
    title: 'login',
    name: 'login',
    usage: '[email]',
    task: IonicLoginTask
  },
  {
    title: 'upload',
    name: 'upload',
    alt: ['up'],
    usage: '',
    task: IonicUploadTask
  },
  {
    title: 'package',
    name: 'package',
    alt: ['pack'],
    usage: 'mode platform',
    task: IonicPackageTask
  }
];

Ionic = function() {};

Ionic.prototype = {
<<<<<<< HEAD
  IONIC_DASH: 'http://virt/',
  IONIC_COOKIES: 'ionic.cookies',
  IONIC_CONFIG: 'ionic.config',
  IONIC_API: 'api/v1/',
  CONFIG_DEFAULT: {
    name: '',
    email: '',
    app_id: '',
    package_name: '',    
    ios_certificate: '',
    ios_certificate_password: '',
    ios_profile: '',
    android_keystore: '',
    android_keystore_alias: '',
    android_keystore_password: '',
    android_key_password: ''
  },

=======
  IONIC_CONF: '.ionic',
>>>>>>> a44fd0fc
  _tryBuildingTask: function() {
    if(argv._.length == 0) {
      return false;
    }
    var taskName = argv._[0];

    return this._getTaskWithName(taskName);
  },

  _getTaskWithName: function(name) {
    for(var i = 0; i < TASKS.length; i++) {
      var t = TASKS[i];
      if(t.name === name) {
        return t;
      }
      if(t.alt) {
        for(var j = 0; j < t.alt.length; j++) {
          var alt = t.alt[j];
          if(alt === name) {
            return t;
          }   
        }
      }
    }
  },

  _printGenericUsage: function() {
    this._printIonic();
    process.stderr.write('Usage: ionic task args\n\n===============\n\nAvailable tasks:\n\n');

    for(var i = 0; i < TASKS.length; i++) {
      var task = TASKS[i];
      process.stderr.write('  ' + task.name + ' - ' + task.task.HELP_LINE + '\n');
    }

    process.stderr.write('\n');
    process.exit(1);
  },

  _printIonic: function() {
    process.stdout.write('\n   __          __  \n');
    process.stdout.write('| /  \\ |\\ | | /  `\n' + '| \\__/ | \\| | \\__,\n\n');
  },

  _loadTaskRunner: function(which) {

  },

  run: function() {
    var task = this._tryBuildingTask();
    if(!task) {
      return this._printGenericUsage();
    }

    console.log('Running', task.title, 'task...')

    var taskObj = new task.task();
    taskObj.run(this);
  },

  fail: function(msg) {
    process.stderr.write(msg + '\n');
    process.exit(1);
  },

  loadConfig: function() {
    if(!fs.existsSync(this.IONIC_CONFIG)) {
      this.fail('Could not find ' + this.IONIC_CONFIG + '!'+
        ' Please run this command your root ionic project directory with that file.');
    }
    return JSON.parse(fs.readFileSync(this.IONIC_CONFIG));
  },

  saveConfig: function(project, targetPath) {
    if(!project) {
      console.trace();
      this.fail('This should never happen!');
    }

    var err = fs.writeFileSync((targetPath?targetPath+'/':'')+this.IONIC_CONFIG, JSON.stringify(project, null, 2));
    if(err) {
      process.stderr.write('Error writing ' + (targetPath?targetPath+'/':'')+ ionic.IONIC_CONFIG + ': ' + err + '\n');
    }
  }
  

};

exports.Ionic = Ionic;<|MERGE_RESOLUTION|>--- conflicted
+++ resolved
@@ -14,21 +14,14 @@
 Copyright 2013 Drifty (http://drifty.com/)
 */
                    
-<<<<<<< HEAD
 var IonicStartTask = require('./ionic/start').IonicStartTask,
     IonicPlatformTask = require('./ionic/platform').IonicPlatformTask,
     IonicRunTask = require('./ionic/run').IonicRunTask,
+    IonicEmulateTask = require('./ionic/emulate.js').IonicEmulateTask;
     IonicBuildTask = require('./ionic/build').IonicBuildTask,
     IonicLoginTask = require('./ionic/login').IonicLoginTask,
     IonicUploadTask = require('./ionic/upload').IonicUploadTask,
     IonicPackageTask = require('./ionic/package').IonicPackageTask;
-=======
-var IonicStartTask = require('./ionic/start.js').IonicStartTask;
-var IonicPlatformTask = require('./ionic/platform.js').IonicPlatformTask;
-var IonicRunTask = require('./ionic/run.js').IonicRunTask;
-var IonicEmulateTask = require('./ionic/emulate.js').IonicEmulateTask;
-var IonicBuildTask = require('./ionic/build.js').IonicBuildTask;
->>>>>>> a44fd0fc
 
 var fs = require('fs'), 
     argv = require('optimist').argv;
@@ -89,10 +82,10 @@
 Ionic = function() {};
 
 Ionic.prototype = {
-<<<<<<< HEAD
   IONIC_DASH: 'http://virt/',
   IONIC_COOKIES: 'ionic.cookies',
   IONIC_CONFIG: 'ionic.config',
+  IONIC_CONF: '.ionic',
   IONIC_API: 'api/v1/',
   CONFIG_DEFAULT: {
     name: '',
@@ -106,11 +99,7 @@
     android_keystore_alias: '',
     android_keystore_password: '',
     android_key_password: ''
-  },
-
-=======
-  IONIC_CONF: '.ionic',
->>>>>>> a44fd0fc
+  },  
   _tryBuildingTask: function() {
     if(argv._.length == 0) {
       return false;
