{
  "name": "ionic",
<<<<<<< HEAD
  "version": "1.4.0-alpha.0",
=======
  "version": "1.3.11",
>>>>>>> b3e2b0c5
  "dependencies": {
    "archiver": {
      "version": "0.5.1",
      "from": "archiver@0.5.1",
      "resolved": "https://registry.npmjs.org/archiver/-/archiver-0.5.1.tgz",
      "dependencies": {
        "readable-stream": {
          "version": "1.1.13",
          "from": "readable-stream@>=1.1.9 <1.2.0",
          "resolved": "https://registry.npmjs.org/readable-stream/-/readable-stream-1.1.13.tgz",
          "dependencies": {
            "core-util-is": {
              "version": "1.0.1",
              "from": "core-util-is@>=1.0.0 <1.1.0",
              "resolved": "https://registry.npmjs.org/core-util-is/-/core-util-is-1.0.1.tgz"
            },
            "isarray": {
              "version": "0.0.1",
              "from": "isarray@0.0.1",
              "resolved": "https://registry.npmjs.org/isarray/-/isarray-0.0.1.tgz"
            },
            "string_decoder": {
              "version": "0.10.31",
              "from": "string_decoder@>=0.10.0 <0.11.0",
              "resolved": "https://registry.npmjs.org/string_decoder/-/string_decoder-0.10.31.tgz"
            },
            "inherits": {
              "version": "2.0.1",
              "from": "inherits@>=2.0.1 <2.1.0",
              "resolved": "https://registry.npmjs.org/inherits/-/inherits-2.0.1.tgz"
            }
          }
        },
        "zip-stream": {
          "version": "0.1.4",
          "from": "zip-stream@>=0.1.0 <0.2.0",
          "resolved": "https://registry.npmjs.org/zip-stream/-/zip-stream-0.1.4.tgz",
          "dependencies": {
            "readable-stream": {
              "version": "1.0.33",
              "from": "readable-stream@>=1.0.24 <1.1.0",
              "resolved": "https://registry.npmjs.org/readable-stream/-/readable-stream-1.0.33.tgz",
              "dependencies": {
                "core-util-is": {
                  "version": "1.0.1",
                  "from": "core-util-is@>=1.0.0 <1.1.0",
                  "resolved": "https://registry.npmjs.org/core-util-is/-/core-util-is-1.0.1.tgz"
                },
                "isarray": {
                  "version": "0.0.1",
                  "from": "isarray@0.0.1",
                  "resolved": "https://registry.npmjs.org/isarray/-/isarray-0.0.1.tgz"
                },
                "string_decoder": {
                  "version": "0.10.31",
                  "from": "string_decoder@>=0.10.0 <0.11.0",
                  "resolved": "https://registry.npmjs.org/string_decoder/-/string_decoder-0.10.31.tgz"
                },
                "inherits": {
                  "version": "2.0.1",
                  "from": "inherits@>=2.0.1 <2.1.0",
                  "resolved": "https://registry.npmjs.org/inherits/-/inherits-2.0.1.tgz"
                }
              }
            },
            "lodash.defaults": {
              "version": "2.4.1",
              "from": "lodash.defaults@>=2.4.1 <2.5.0",
              "resolved": "https://registry.npmjs.org/lodash.defaults/-/lodash.defaults-2.4.1.tgz",
              "dependencies": {
                "lodash.keys": {
                  "version": "2.4.1",
                  "from": "lodash.keys@>=2.4.1 <2.5.0",
                  "resolved": "https://registry.npmjs.org/lodash.keys/-/lodash.keys-2.4.1.tgz",
                  "dependencies": {
                    "lodash._isnative": {
                      "version": "2.4.1",
                      "from": "lodash._isnative@>=2.4.1 <2.5.0",
                      "resolved": "https://registry.npmjs.org/lodash._isnative/-/lodash._isnative-2.4.1.tgz"
                    },
                    "lodash.isobject": {
                      "version": "2.4.1",
                      "from": "lodash.isobject@>=2.4.1 <2.5.0",
                      "resolved": "https://registry.npmjs.org/lodash.isobject/-/lodash.isobject-2.4.1.tgz"
                    },
                    "lodash._shimkeys": {
                      "version": "2.4.1",
                      "from": "lodash._shimkeys@>=2.4.1 <2.5.0",
                      "resolved": "https://registry.npmjs.org/lodash._shimkeys/-/lodash._shimkeys-2.4.1.tgz"
                    }
                  }
                },
                "lodash._objecttypes": {
                  "version": "2.4.1",
                  "from": "lodash._objecttypes@>=2.4.1 <2.5.0",
                  "resolved": "https://registry.npmjs.org/lodash._objecttypes/-/lodash._objecttypes-2.4.1.tgz"
                }
              }
            }
          }
        },
        "lazystream": {
          "version": "0.1.0",
          "from": "lazystream@>=0.1.0 <0.2.0",
          "resolved": "https://registry.npmjs.org/lazystream/-/lazystream-0.1.0.tgz",
          "dependencies": {
            "readable-stream": {
              "version": "1.0.33",
              "from": "readable-stream@>=1.0.2 <1.1.0",
              "resolved": "https://registry.npmjs.org/readable-stream/-/readable-stream-1.0.33.tgz",
              "dependencies": {
                "core-util-is": {
                  "version": "1.0.1",
                  "from": "core-util-is@>=1.0.0 <1.1.0",
                  "resolved": "https://registry.npmjs.org/core-util-is/-/core-util-is-1.0.1.tgz"
                },
                "isarray": {
                  "version": "0.0.1",
                  "from": "isarray@0.0.1",
                  "resolved": "https://registry.npmjs.org/isarray/-/isarray-0.0.1.tgz"
                },
                "string_decoder": {
                  "version": "0.10.31",
                  "from": "string_decoder@>=0.10.0 <0.11.0",
                  "resolved": "https://registry.npmjs.org/string_decoder/-/string_decoder-0.10.31.tgz"
                },
                "inherits": {
                  "version": "2.0.1",
                  "from": "inherits@>=2.0.1 <2.1.0",
                  "resolved": "https://registry.npmjs.org/inherits/-/inherits-2.0.1.tgz"
                }
              }
            }
          }
        },
        "file-utils": {
          "version": "0.1.5",
          "from": "file-utils@>=0.1.5 <0.2.0",
          "resolved": "https://registry.npmjs.org/file-utils/-/file-utils-0.1.5.tgz",
          "dependencies": {
            "lodash": {
              "version": "2.1.0",
              "from": "lodash@>=2.1.0 <2.2.0",
              "resolved": "https://registry.npmjs.org/lodash/-/lodash-2.1.0.tgz"
            },
            "iconv-lite": {
              "version": "0.2.11",
              "from": "iconv-lite@>=0.2.11 <0.3.0",
              "resolved": "https://registry.npmjs.org/iconv-lite/-/iconv-lite-0.2.11.tgz"
            },
            "rimraf": {
              "version": "2.2.8",
              "from": "rimraf@>=2.2.2 <2.3.0",
              "resolved": "https://registry.npmjs.org/rimraf/-/rimraf-2.2.8.tgz"
            },
            "glob": {
              "version": "3.2.11",
              "from": "glob@>=3.2.6 <3.3.0",
              "resolved": "https://registry.npmjs.org/glob/-/glob-3.2.11.tgz",
              "dependencies": {
                "inherits": {
                  "version": "2.0.1",
                  "from": "inherits@>=2.0.0 <3.0.0",
                  "resolved": "https://registry.npmjs.org/inherits/-/inherits-2.0.1.tgz"
                },
                "minimatch": {
                  "version": "0.3.0",
                  "from": "minimatch@>=0.3.0 <0.4.0",
                  "resolved": "https://registry.npmjs.org/minimatch/-/minimatch-0.3.0.tgz",
                  "dependencies": {
                    "lru-cache": {
                      "version": "2.5.0",
                      "from": "lru-cache@>=2.0.0 <3.0.0",
                      "resolved": "https://registry.npmjs.org/lru-cache/-/lru-cache-2.5.0.tgz"
                    },
                    "sigmund": {
                      "version": "1.0.0",
                      "from": "sigmund@>=1.0.0 <1.1.0",
                      "resolved": "https://registry.npmjs.org/sigmund/-/sigmund-1.0.0.tgz"
                    }
                  }
                }
              }
            },
            "minimatch": {
              "version": "0.2.14",
              "from": "minimatch@>=0.2.12 <0.3.0",
              "resolved": "https://registry.npmjs.org/minimatch/-/minimatch-0.2.14.tgz",
              "dependencies": {
                "lru-cache": {
                  "version": "2.5.0",
                  "from": "lru-cache@>=2.0.0 <3.0.0",
                  "resolved": "https://registry.npmjs.org/lru-cache/-/lru-cache-2.5.0.tgz"
                },
                "sigmund": {
                  "version": "1.0.0",
                  "from": "sigmund@>=1.0.0 <1.1.0",
                  "resolved": "https://registry.npmjs.org/sigmund/-/sigmund-1.0.0.tgz"
                }
              }
            },
            "findup-sync": {
              "version": "0.1.3",
              "from": "findup-sync@>=0.1.2 <0.2.0",
              "resolved": "https://registry.npmjs.org/findup-sync/-/findup-sync-0.1.3.tgz",
              "dependencies": {
                "lodash": {
                  "version": "2.4.1",
                  "from": "lodash@>=2.4.1 <2.5.0",
                  "resolved": "https://registry.npmjs.org/lodash/-/lodash-2.4.1.tgz"
                }
              }
            },
            "isbinaryfile": {
              "version": "0.1.9",
              "from": "isbinaryfile@>=0.1.9 <0.2.0",
              "resolved": "https://registry.npmjs.org/isbinaryfile/-/isbinaryfile-0.1.9.tgz"
            }
          }
        },
        "lodash": {
          "version": "2.4.1",
          "from": "lodash@>=2.4.1 <2.5.0",
          "resolved": "https://registry.npmjs.org/lodash/-/lodash-2.4.1.tgz"
        }
      }
    },
    "colors": {
      "version": "0.6.2",
      "from": "colors@0.6.2",
      "resolved": "https://registry.npmjs.org/colors/-/colors-0.6.2.tgz"
    },
    "connect": {
      "version": "3.1.1",
      "from": "connect@3.1.1",
      "resolved": "https://registry.npmjs.org/connect/-/connect-3.1.1.tgz",
      "dependencies": {
        "debug": {
          "version": "1.0.4",
          "from": "debug@1.0.4",
          "resolved": "https://registry.npmjs.org/debug/-/debug-1.0.4.tgz",
          "dependencies": {
            "ms": {
              "version": "0.6.2",
              "from": "ms@0.6.2",
              "resolved": "https://registry.npmjs.org/ms/-/ms-0.6.2.tgz"
            }
          }
        },
        "finalhandler": {
          "version": "0.1.0",
          "from": "finalhandler@0.1.0",
          "resolved": "https://registry.npmjs.org/finalhandler/-/finalhandler-0.1.0.tgz",
          "dependencies": {
            "escape-html": {
              "version": "1.0.1",
              "from": "escape-html@1.0.1",
              "resolved": "https://registry.npmjs.org/escape-html/-/escape-html-1.0.1.tgz"
            }
          }
        },
        "parseurl": {
          "version": "1.3.0",
          "from": "parseurl@>=1.3.0 <1.4.0",
          "resolved": "https://registry.npmjs.org/parseurl/-/parseurl-1.3.0.tgz"
        },
        "utils-merge": {
          "version": "1.0.0",
          "from": "utils-merge@1.0.0",
          "resolved": "https://registry.npmjs.org/utils-merge/-/utils-merge-1.0.0.tgz"
        }
      }
    },
    "connect-livereload": {
      "version": "0.5.2",
      "from": "connect-livereload@0.5.2",
      "resolved": "https://registry.npmjs.org/connect-livereload/-/connect-livereload-0.5.2.tgz"
    },
    "crc": {
      "version": "3.2.1",
      "from": "crc@3.2.1",
      "resolved": "https://registry.npmjs.org/crc/-/crc-3.2.1.tgz"
    },
    "cross-spawn": {
      "version": "0.2.3",
      "from": "cross-spawn@0.2.3",
      "resolved": "https://registry.npmjs.org/cross-spawn/-/cross-spawn-0.2.3.tgz",
      "dependencies": {
        "lru-cache": {
          "version": "2.5.0",
          "from": "lru-cache@>=2.5.0 <3.0.0",
          "resolved": "https://registry.npmjs.org/lru-cache/-/lru-cache-2.5.0.tgz"
        }
      }
    },
    "event-stream": {
      "version": "3.0.20",
      "from": "event-stream@>=3.0.0 <3.1.0",
      "resolved": "https://registry.npmjs.org/event-stream/-/event-stream-3.0.20.tgz",
      "dependencies": {
        "through": {
          "version": "2.3.6",
          "from": "through@>=2.3.1 <2.4.0",
          "resolved": "https://registry.npmjs.org/through/-/through-2.3.6.tgz"
        },
        "duplexer": {
          "version": "0.1.1",
          "from": "duplexer@>=0.1.1 <0.2.0",
          "resolved": "https://registry.npmjs.org/duplexer/-/duplexer-0.1.1.tgz"
        },
        "from": {
          "version": "0.1.3",
          "from": "from@>=0.0.0 <1.0.0",
          "resolved": "https://registry.npmjs.org/from/-/from-0.1.3.tgz"
        },
        "map-stream": {
          "version": "0.0.5",
          "from": "map-stream@>=0.0.3 <0.1.0",
          "resolved": "https://registry.npmjs.org/map-stream/-/map-stream-0.0.5.tgz"
        },
        "pause-stream": {
          "version": "0.0.11",
          "from": "pause-stream@0.0.11",
          "resolved": "https://registry.npmjs.org/pause-stream/-/pause-stream-0.0.11.tgz"
        },
        "split": {
          "version": "0.2.10",
          "from": "split@>=0.2.0 <0.3.0",
          "resolved": "https://registry.npmjs.org/split/-/split-0.2.10.tgz"
        },
        "stream-combiner": {
          "version": "0.0.4",
          "from": "stream-combiner@>=0.0.3 <0.1.0",
          "resolved": "https://registry.npmjs.org/stream-combiner/-/stream-combiner-0.0.4.tgz"
        }
      }
    },
    "finalhandler": {
      "version": "0.2.0",
      "from": "finalhandler@0.2.0",
      "resolved": "https://registry.npmjs.org/finalhandler/-/finalhandler-0.2.0.tgz",
      "dependencies": {
        "debug": {
          "version": "2.0.0",
          "from": "debug@>=2.0.0 <2.1.0",
          "resolved": "https://registry.npmjs.org/debug/-/debug-2.0.0.tgz",
          "dependencies": {
            "ms": {
              "version": "0.6.2",
              "from": "ms@0.6.2",
              "resolved": "https://registry.npmjs.org/ms/-/ms-0.6.2.tgz"
            }
          }
        },
        "escape-html": {
          "version": "1.0.1",
          "from": "escape-html@1.0.1",
          "resolved": "https://registry.npmjs.org/escape-html/-/escape-html-1.0.1.tgz"
        }
      }
    },
    "form-data": {
      "version": "0.1.4",
      "from": "form-data@0.1.4",
      "resolved": "https://registry.npmjs.org/form-data/-/form-data-0.1.4.tgz",
      "dependencies": {
        "combined-stream": {
          "version": "0.0.7",
          "from": "combined-stream@>=0.0.4 <0.1.0",
          "resolved": "https://registry.npmjs.org/combined-stream/-/combined-stream-0.0.7.tgz",
          "dependencies": {
            "delayed-stream": {
              "version": "0.0.5",
              "from": "delayed-stream@0.0.5",
              "resolved": "https://registry.npmjs.org/delayed-stream/-/delayed-stream-0.0.5.tgz"
            }
          }
        },
        "mime": {
          "version": "1.2.11",
          "from": "mime@>=1.2.11 <1.3.0",
          "resolved": "https://registry.npmjs.org/mime/-/mime-1.2.11.tgz"
        },
        "async": {
          "version": "0.9.0",
          "from": "async@>=0.9.0 <0.10.0",
          "resolved": "https://registry.npmjs.org/async/-/async-0.9.0.tgz"
        }
      }
    },
    "gulp": {
      "version": "3.8.8",
      "from": "gulp@3.8.8",
      "resolved": "https://registry.npmjs.org/gulp/-/gulp-3.8.8.tgz",
      "dependencies": {
        "archy": {
          "version": "0.0.2",
          "from": "archy@>=0.0.2 <0.0.3",
          "resolved": "https://registry.npmjs.org/archy/-/archy-0.0.2.tgz"
        },
        "chalk": {
          "version": "0.5.1",
          "from": "chalk@>=0.5.0 <0.6.0",
          "resolved": "https://registry.npmjs.org/chalk/-/chalk-0.5.1.tgz",
          "dependencies": {
            "ansi-styles": {
              "version": "1.1.0",
              "from": "ansi-styles@>=1.1.0 <2.0.0",
              "resolved": "https://registry.npmjs.org/ansi-styles/-/ansi-styles-1.1.0.tgz"
            },
            "escape-string-regexp": {
              "version": "1.0.2",
              "from": "escape-string-regexp@>=1.0.0 <2.0.0",
              "resolved": "https://registry.npmjs.org/escape-string-regexp/-/escape-string-regexp-1.0.2.tgz"
            },
            "has-ansi": {
              "version": "0.1.0",
              "from": "has-ansi@>=0.1.0 <0.2.0",
              "resolved": "https://registry.npmjs.org/has-ansi/-/has-ansi-0.1.0.tgz",
              "dependencies": {
                "ansi-regex": {
                  "version": "0.2.1",
                  "from": "ansi-regex@>=0.2.0 <0.3.0",
                  "resolved": "https://registry.npmjs.org/ansi-regex/-/ansi-regex-0.2.1.tgz"
                }
              }
            },
            "strip-ansi": {
              "version": "0.3.0",
              "from": "strip-ansi@>=0.3.0 <0.4.0",
              "resolved": "https://registry.npmjs.org/strip-ansi/-/strip-ansi-0.3.0.tgz",
              "dependencies": {
                "ansi-regex": {
                  "version": "0.2.1",
                  "from": "ansi-regex@>=0.2.0 <0.3.0",
                  "resolved": "https://registry.npmjs.org/ansi-regex/-/ansi-regex-0.2.1.tgz"
                }
              }
            },
            "supports-color": {
              "version": "0.2.0",
              "from": "supports-color@>=0.2.0 <0.3.0",
              "resolved": "https://registry.npmjs.org/supports-color/-/supports-color-0.2.0.tgz"
            }
          }
        },
        "deprecated": {
          "version": "0.0.1",
          "from": "deprecated@>=0.0.1 <0.0.2",
          "resolved": "https://registry.npmjs.org/deprecated/-/deprecated-0.0.1.tgz"
        },
        "gulp-util": {
          "version": "3.0.3",
          "from": "gulp-util@>=3.0.0 <4.0.0",
          "resolved": "https://registry.npmjs.org/gulp-util/-/gulp-util-3.0.3.tgz",
          "dependencies": {
            "array-differ": {
              "version": "1.0.0",
              "from": "array-differ@>=1.0.0 <2.0.0",
              "resolved": "https://registry.npmjs.org/array-differ/-/array-differ-1.0.0.tgz"
            },
            "array-uniq": {
              "version": "1.0.2",
              "from": "array-uniq@>=1.0.2 <2.0.0",
              "resolved": "https://registry.npmjs.org/array-uniq/-/array-uniq-1.0.2.tgz"
            },
            "beeper": {
              "version": "1.0.0",
              "from": "beeper@>=1.0.0 <2.0.0",
              "resolved": "https://registry.npmjs.org/beeper/-/beeper-1.0.0.tgz"
            },
            "dateformat": {
              "version": "1.0.11",
              "from": "dateformat@>=1.0.11 <2.0.0",
              "resolved": "https://registry.npmjs.org/dateformat/-/dateformat-1.0.11.tgz",
              "dependencies": {
                "get-stdin": {
                  "version": "4.0.1",
                  "from": "get-stdin@*",
                  "resolved": "https://registry.npmjs.org/get-stdin/-/get-stdin-4.0.1.tgz"
                },
                "meow": {
                  "version": "3.0.0",
                  "from": "meow@*",
                  "resolved": "https://registry.npmjs.org/meow/-/meow-3.0.0.tgz",
                  "dependencies": {
                    "camelcase-keys": {
                      "version": "1.0.0",
                      "from": "camelcase-keys@>=1.0.0 <2.0.0",
                      "resolved": "https://registry.npmjs.org/camelcase-keys/-/camelcase-keys-1.0.0.tgz",
                      "dependencies": {
                        "camelcase": {
                          "version": "1.0.2",
                          "from": "camelcase@>=1.0.1 <2.0.0",
                          "resolved": "https://registry.npmjs.org/camelcase/-/camelcase-1.0.2.tgz"
                        },
                        "map-obj": {
                          "version": "1.0.0",
                          "from": "map-obj@>=1.0.0 <2.0.0",
                          "resolved": "https://registry.npmjs.org/map-obj/-/map-obj-1.0.0.tgz"
                        }
                      }
                    },
                    "indent-string": {
                      "version": "1.2.1",
                      "from": "indent-string@>=1.1.0 <2.0.0",
                      "resolved": "https://registry.npmjs.org/indent-string/-/indent-string-1.2.1.tgz",
                      "dependencies": {
                        "repeating": {
                          "version": "1.1.2",
                          "from": "repeating@>=1.1.0 <2.0.0",
                          "resolved": "https://registry.npmjs.org/repeating/-/repeating-1.1.2.tgz",
                          "dependencies": {
                            "is-finite": {
                              "version": "1.0.0",
                              "from": "is-finite@>=1.0.0 <2.0.0",
                              "resolved": "https://registry.npmjs.org/is-finite/-/is-finite-1.0.0.tgz"
                            }
                          }
                        }
                      }
                    }
                  }
                }
              }
            },
            "lodash.reescape": {
              "version": "3.0.1",
              "from": "lodash.reescape@>=3.0.0 <4.0.0",
              "resolved": "https://registry.npmjs.org/lodash.reescape/-/lodash.reescape-3.0.1.tgz",
              "dependencies": {
                "lodash._reescape": {
                  "version": "3.0.0",
                  "from": "lodash._reescape@>=3.0.0 <4.0.0",
                  "resolved": "https://registry.npmjs.org/lodash._reescape/-/lodash._reescape-3.0.0.tgz"
                }
              }
            },
            "lodash.reevaluate": {
              "version": "3.0.1",
              "from": "lodash.reevaluate@>=3.0.0 <4.0.0",
              "resolved": "https://registry.npmjs.org/lodash.reevaluate/-/lodash.reevaluate-3.0.1.tgz",
              "dependencies": {
                "lodash._reevaluate": {
                  "version": "3.0.0",
                  "from": "lodash._reevaluate@>=3.0.0 <4.0.0",
                  "resolved": "https://registry.npmjs.org/lodash._reevaluate/-/lodash._reevaluate-3.0.0.tgz"
                }
              }
            },
            "lodash.reinterpolate": {
              "version": "3.0.1",
              "from": "lodash.reinterpolate@>=3.0.0 <4.0.0",
              "resolved": "https://registry.npmjs.org/lodash.reinterpolate/-/lodash.reinterpolate-3.0.1.tgz",
              "dependencies": {
                "lodash._reinterpolate": {
                  "version": "3.0.0",
                  "from": "lodash._reinterpolate@>=3.0.0 <4.0.0",
                  "resolved": "https://registry.npmjs.org/lodash._reinterpolate/-/lodash._reinterpolate-3.0.0.tgz"
                }
              }
            },
            "lodash.template": {
              "version": "3.2.0",
              "from": "lodash.template@>=3.0.0 <4.0.0",
              "resolved": "https://registry.npmjs.org/lodash.template/-/lodash.template-3.2.0.tgz",
              "dependencies": {
                "lodash._basecopy": {
                  "version": "3.0.0",
                  "from": "lodash._basecopy@>=3.0.0 <4.0.0",
                  "resolved": "https://registry.npmjs.org/lodash._basecopy/-/lodash._basecopy-3.0.0.tgz"
                },
                "lodash._baseslice": {
                  "version": "3.0.1",
                  "from": "lodash._baseslice@>=3.0.0 <4.0.0",
                  "resolved": "https://registry.npmjs.org/lodash._baseslice/-/lodash._baseslice-3.0.1.tgz"
                },
                "lodash._basevalues": {
                  "version": "3.0.0",
                  "from": "lodash._basevalues@>=3.0.0 <4.0.0",
                  "resolved": "https://registry.npmjs.org/lodash._basevalues/-/lodash._basevalues-3.0.0.tgz"
                },
                "lodash._isiterateecall": {
                  "version": "3.0.1",
                  "from": "lodash._isiterateecall@>=3.0.0 <4.0.0",
                  "resolved": "https://registry.npmjs.org/lodash._isiterateecall/-/lodash._isiterateecall-3.0.1.tgz"
                },
                "lodash._reinterpolate": {
                  "version": "3.0.0",
                  "from": "lodash._reinterpolate@>=3.0.0 <4.0.0",
                  "resolved": "https://registry.npmjs.org/lodash._reinterpolate/-/lodash._reinterpolate-3.0.0.tgz"
                },
                "lodash.keys": {
                  "version": "3.0.3",
                  "from": "lodash.keys@>=3.0.0 <4.0.0",
                  "resolved": "https://registry.npmjs.org/lodash.keys/-/lodash.keys-3.0.3.tgz",
                  "dependencies": {
                    "lodash.isarguments": {
                      "version": "3.0.0",
                      "from": "lodash.isarguments@>=3.0.0 <4.0.0",
                      "resolved": "https://registry.npmjs.org/lodash.isarguments/-/lodash.isarguments-3.0.0.tgz"
                    },
                    "lodash.isarray": {
                      "version": "3.0.0",
                      "from": "lodash.isarray@>=3.0.0 <4.0.0",
                      "resolved": "https://registry.npmjs.org/lodash.isarray/-/lodash.isarray-3.0.0.tgz"
                    },
                    "lodash.isnative": {
                      "version": "3.0.0",
                      "from": "lodash.isnative@>=3.0.0 <4.0.0",
                      "resolved": "https://registry.npmjs.org/lodash.isnative/-/lodash.isnative-3.0.0.tgz"
                    }
                  }
                },
                "lodash.templatesettings": {
                  "version": "3.0.1",
                  "from": "lodash.templatesettings@>=3.0.0 <4.0.0",
                  "resolved": "https://registry.npmjs.org/lodash.templatesettings/-/lodash.templatesettings-3.0.1.tgz",
                  "dependencies": {
                    "lodash._reescape": {
                      "version": "3.0.0",
                      "from": "lodash._reescape@>=3.0.0 <4.0.0",
                      "resolved": "https://registry.npmjs.org/lodash._reescape/-/lodash._reescape-3.0.0.tgz"
                    },
                    "lodash._reevaluate": {
                      "version": "3.0.0",
                      "from": "lodash._reevaluate@>=3.0.0 <4.0.0",
                      "resolved": "https://registry.npmjs.org/lodash._reevaluate/-/lodash._reevaluate-3.0.0.tgz"
                    },
                    "lodash.escape": {
                      "version": "3.0.0",
                      "from": "lodash.escape@>=3.0.0 <4.0.0",
                      "resolved": "https://registry.npmjs.org/lodash.escape/-/lodash.escape-3.0.0.tgz",
                      "dependencies": {
                        "lodash._basetostring": {
                          "version": "3.0.0",
                          "from": "lodash._basetostring@>=3.0.0 <4.0.0",
                          "resolved": "https://registry.npmjs.org/lodash._basetostring/-/lodash._basetostring-3.0.0.tgz"
                        }
                      }
                    }
                  }
                }
              }
            },
            "multipipe": {
              "version": "0.1.2",
              "from": "multipipe@>=0.1.2 <0.2.0",
              "resolved": "https://registry.npmjs.org/multipipe/-/multipipe-0.1.2.tgz",
              "dependencies": {
                "duplexer2": {
                  "version": "0.0.2",
                  "from": "duplexer2@0.0.2",
                  "resolved": "https://registry.npmjs.org/duplexer2/-/duplexer2-0.0.2.tgz",
                  "dependencies": {
                    "readable-stream": {
                      "version": "1.1.13",
                      "from": "readable-stream@>=1.1.9 <1.2.0",
                      "resolved": "https://registry.npmjs.org/readable-stream/-/readable-stream-1.1.13.tgz",
                      "dependencies": {
                        "core-util-is": {
                          "version": "1.0.1",
                          "from": "core-util-is@>=1.0.0 <1.1.0",
                          "resolved": "https://registry.npmjs.org/core-util-is/-/core-util-is-1.0.1.tgz"
                        },
                        "isarray": {
                          "version": "0.0.1",
                          "from": "isarray@0.0.1",
                          "resolved": "https://registry.npmjs.org/isarray/-/isarray-0.0.1.tgz"
                        },
                        "string_decoder": {
                          "version": "0.10.31",
                          "from": "string_decoder@>=0.10.0 <0.11.0",
                          "resolved": "https://registry.npmjs.org/string_decoder/-/string_decoder-0.10.31.tgz"
                        },
                        "inherits": {
                          "version": "2.0.1",
                          "from": "inherits@>=2.0.1 <2.1.0",
                          "resolved": "https://registry.npmjs.org/inherits/-/inherits-2.0.1.tgz"
                        }
                      }
                    }
                  }
                }
              }
            },
            "object-assign": {
              "version": "2.0.0",
              "from": "object-assign@>=2.0.0 <3.0.0",
              "resolved": "https://registry.npmjs.org/object-assign/-/object-assign-2.0.0.tgz"
            },
            "replace-ext": {
              "version": "0.0.1",
              "from": "replace-ext@0.0.1",
              "resolved": "https://registry.npmjs.org/replace-ext/-/replace-ext-0.0.1.tgz"
            },
            "through2": {
              "version": "0.6.3",
              "from": "through2@>=0.6.3 <0.7.0",
              "resolved": "https://registry.npmjs.org/through2/-/through2-0.6.3.tgz",
              "dependencies": {
                "readable-stream": {
                  "version": "1.0.33",
                  "from": "readable-stream@>=1.0.33-1 <1.1.0-0",
                  "resolved": "https://registry.npmjs.org/readable-stream/-/readable-stream-1.0.33.tgz",
                  "dependencies": {
                    "core-util-is": {
                      "version": "1.0.1",
                      "from": "core-util-is@>=1.0.0 <1.1.0",
                      "resolved": "https://registry.npmjs.org/core-util-is/-/core-util-is-1.0.1.tgz"
                    },
                    "isarray": {
                      "version": "0.0.1",
                      "from": "isarray@0.0.1",
                      "resolved": "https://registry.npmjs.org/isarray/-/isarray-0.0.1.tgz"
                    },
                    "string_decoder": {
                      "version": "0.10.31",
                      "from": "string_decoder@>=0.10.0 <0.11.0",
                      "resolved": "https://registry.npmjs.org/string_decoder/-/string_decoder-0.10.31.tgz"
                    },
                    "inherits": {
                      "version": "2.0.1",
                      "from": "inherits@>=2.0.1 <2.1.0",
                      "resolved": "https://registry.npmjs.org/inherits/-/inherits-2.0.1.tgz"
                    }
                  }
                },
                "xtend": {
                  "version": "4.0.0",
                  "from": "xtend@>=4.0.0 <4.1.0-0",
                  "resolved": "https://registry.npmjs.org/xtend/-/xtend-4.0.0.tgz"
                }
              }
            },
            "vinyl": {
              "version": "0.4.6",
              "from": "vinyl@>=0.4.3 <0.5.0",
              "resolved": "https://registry.npmjs.org/vinyl/-/vinyl-0.4.6.tgz",
              "dependencies": {
                "clone": {
                  "version": "0.2.0",
                  "from": "clone@>=0.2.0 <0.3.0",
                  "resolved": "https://registry.npmjs.org/clone/-/clone-0.2.0.tgz"
                },
                "clone-stats": {
                  "version": "0.0.1",
                  "from": "clone-stats@>=0.0.1 <0.0.2",
                  "resolved": "https://registry.npmjs.org/clone-stats/-/clone-stats-0.0.1.tgz"
                }
              }
            }
          }
        },
        "interpret": {
          "version": "0.3.10",
          "from": "interpret@>=0.3.2 <0.4.0",
          "resolved": "https://registry.npmjs.org/interpret/-/interpret-0.3.10.tgz"
        },
        "liftoff": {
          "version": "0.12.1",
          "from": "liftoff@>=0.12.0 <0.13.0",
          "resolved": "https://registry.npmjs.org/liftoff/-/liftoff-0.12.1.tgz",
          "dependencies": {
            "findup-sync": {
              "version": "0.1.3",
              "from": "findup-sync@>=0.1.2 <0.2.0",
              "resolved": "https://registry.npmjs.org/findup-sync/-/findup-sync-0.1.3.tgz",
              "dependencies": {
                "glob": {
                  "version": "3.2.11",
                  "from": "glob@>=3.2.9 <3.3.0",
                  "resolved": "https://registry.npmjs.org/glob/-/glob-3.2.11.tgz",
                  "dependencies": {
                    "inherits": {
                      "version": "2.0.1",
                      "from": "inherits@>=2.0.0 <3.0.0",
                      "resolved": "https://registry.npmjs.org/inherits/-/inherits-2.0.1.tgz"
                    },
                    "minimatch": {
                      "version": "0.3.0",
                      "from": "minimatch@>=0.3.0 <0.4.0",
                      "resolved": "https://registry.npmjs.org/minimatch/-/minimatch-0.3.0.tgz",
                      "dependencies": {
                        "lru-cache": {
                          "version": "2.5.0",
                          "from": "lru-cache@>=2.0.0 <3.0.0",
                          "resolved": "https://registry.npmjs.org/lru-cache/-/lru-cache-2.5.0.tgz"
                        },
                        "sigmund": {
                          "version": "1.0.0",
                          "from": "sigmund@>=1.0.0 <1.1.0",
                          "resolved": "https://registry.npmjs.org/sigmund/-/sigmund-1.0.0.tgz"
                        }
                      }
                    }
                  }
                },
                "lodash": {
                  "version": "2.4.1",
                  "from": "lodash@>=2.4.1 <2.5.0",
                  "resolved": "https://registry.npmjs.org/lodash/-/lodash-2.4.1.tgz"
                }
              }
            },
            "resolve": {
              "version": "0.7.4",
              "from": "resolve@>=0.7.0 <0.8.0",
              "resolved": "https://registry.npmjs.org/resolve/-/resolve-0.7.4.tgz"
            },
            "minimist": {
              "version": "0.2.0",
              "from": "minimist@>=0.2.0 <0.3.0",
              "resolved": "https://registry.npmjs.org/minimist/-/minimist-0.2.0.tgz"
            },
            "extend": {
              "version": "1.3.0",
              "from": "extend@>=1.3.0 <1.4.0",
              "resolved": "https://registry.npmjs.org/extend/-/extend-1.3.0.tgz"
            }
          }
        },
        "minimist": {
          "version": "1.1.0",
          "from": "minimist@>=1.1.0 <2.0.0",
          "resolved": "https://registry.npmjs.org/minimist/-/minimist-1.1.0.tgz"
        },
        "orchestrator": {
          "version": "0.3.7",
          "from": "orchestrator@>=0.3.0 <0.4.0",
          "resolved": "https://registry.npmjs.org/orchestrator/-/orchestrator-0.3.7.tgz",
          "dependencies": {
            "end-of-stream": {
              "version": "0.1.5",
              "from": "end-of-stream@>=0.1.5 <0.2.0",
              "resolved": "https://registry.npmjs.org/end-of-stream/-/end-of-stream-0.1.5.tgz",
              "dependencies": {
                "once": {
                  "version": "1.3.1",
                  "from": "once@>=1.3.0 <1.4.0",
                  "resolved": "https://registry.npmjs.org/once/-/once-1.3.1.tgz",
                  "dependencies": {
                    "wrappy": {
                      "version": "1.0.1",
                      "from": "wrappy@>=1.0.0 <2.0.0",
                      "resolved": "https://registry.npmjs.org/wrappy/-/wrappy-1.0.1.tgz"
                    }
                  }
                }
              }
            },
            "sequencify": {
              "version": "0.0.7",
              "from": "sequencify@>=0.0.7 <0.1.0",
              "resolved": "https://registry.npmjs.org/sequencify/-/sequencify-0.0.7.tgz"
            },
            "stream-consume": {
              "version": "0.1.0",
              "from": "stream-consume@>=0.1.0 <0.2.0",
              "resolved": "https://registry.npmjs.org/stream-consume/-/stream-consume-0.1.0.tgz"
            }
          }
        },
        "pretty-hrtime": {
          "version": "0.2.2",
          "from": "pretty-hrtime@>=0.2.0 <0.3.0",
          "resolved": "https://registry.npmjs.org/pretty-hrtime/-/pretty-hrtime-0.2.2.tgz"
        },
        "semver": {
          "version": "3.0.1",
          "from": "semver@>=3.0.1 <4.0.0",
          "resolved": "https://registry.npmjs.org/semver/-/semver-3.0.1.tgz"
        },
        "tildify": {
          "version": "1.0.0",
          "from": "tildify@>=1.0.0 <2.0.0",
          "resolved": "https://registry.npmjs.org/tildify/-/tildify-1.0.0.tgz",
          "dependencies": {
            "user-home": {
              "version": "1.1.1",
              "from": "user-home@>=1.0.0 <2.0.0",
              "resolved": "https://registry.npmjs.org/user-home/-/user-home-1.1.1.tgz"
            }
          }
        }
      }
    },
    "ncp": {
      "version": "0.4.2",
      "from": "ncp@0.4.2",
      "resolved": "https://registry.npmjs.org/ncp/-/ncp-0.4.2.tgz"
    },
    "npm": {
      "version": "2.1.3",
      "from": "npm@2.1.3",
      "resolved": "https://registry.npmjs.org/npm/-/npm-2.1.3.tgz",
      "dependencies": {
        "abbrev": {
          "version": "1.0.5",
          "from": "abbrev@latest",
          "resolved": "https://registry.npmjs.org/abbrev/-/abbrev-1.0.5.tgz"
        },
        "ansi": {
          "version": "0.3.0",
          "from": "ansi@latest",
          "resolved": "https://registry.npmjs.org/ansi/-/ansi-0.3.0.tgz"
        },
        "ansicolors": {
          "version": "0.3.2",
          "from": "ansicolors@latest"
        },
        "ansistyles": {
          "version": "0.1.3",
          "from": "ansistyles@0.1.3",
          "resolved": "https://registry.npmjs.org/ansistyles/-/ansistyles-0.1.3.tgz"
        },
        "archy": {
          "version": "0.0.2",
          "from": "archy@0.0.2"
        },
        "async-some": {
          "version": "1.0.1",
          "from": "async-some@>=1.0.1-0 <2.0.0-0",
          "resolved": "https://registry.npmjs.org/async-some/-/async-some-1.0.1.tgz"
        },
        "block-stream": {
          "version": "0.0.7",
          "from": "block-stream@latest"
        },
        "char-spinner": {
          "version": "1.0.1",
          "from": "char-spinner@latest",
          "resolved": "https://registry.npmjs.org/char-spinner/-/char-spinner-1.0.1.tgz"
        },
        "child-process-close": {
          "version": "0.1.1",
          "from": "child-process-close@",
          "resolved": "https://registry.npmjs.org/child-process-close/-/child-process-close-0.1.1.tgz"
        },
        "chmodr": {
          "version": "0.1.0",
          "from": "chmodr@latest"
        },
        "chownr": {
          "version": "0.0.1",
          "from": "../chownr"
        },
        "cmd-shim": {
          "version": "2.0.1",
          "from": "cmd-shim@>=2.0.1-0 <3.0.0-0",
          "resolved": "https://registry.npmjs.org/cmd-shim/-/cmd-shim-2.0.1.tgz"
        },
        "columnify": {
          "version": "1.2.1",
          "from": "columnify@>=1.2.1-0 <2.0.0-0",
          "resolved": "https://registry.npmjs.org/columnify/-/columnify-1.2.1.tgz",
          "dependencies": {
            "strip-ansi": {
              "version": "1.0.0",
              "from": "strip-ansi@>=1.0.0-0 <2.0.0-0",
              "resolved": "https://registry.npmjs.org/strip-ansi/-/strip-ansi-1.0.0.tgz",
              "dependencies": {
                "ansi-regex": {
                  "version": "0.2.1",
                  "from": "ansi-regex@0.2.1",
                  "resolved": "https://registry.npmjs.org/ansi-regex/-/ansi-regex-0.2.1.tgz"
                }
              }
            },
            "wcwidth": {
              "version": "1.0.0",
              "from": "wcwidth@>=1.0.0-0 <2.0.0-0",
              "resolved": "https://registry.npmjs.org/wcwidth/-/wcwidth-1.0.0.tgz",
              "dependencies": {
                "defaults": {
                  "version": "1.0.0",
                  "from": "defaults@>=1.0.0-0 <2.0.0-0",
                  "resolved": "https://registry.npmjs.org/defaults/-/defaults-1.0.0.tgz",
                  "dependencies": {
                    "clone": {
                      "version": "0.1.18",
                      "from": "clone@>=0.1.5-0 <0.2.0-0",
                      "resolved": "https://registry.npmjs.org/clone/-/clone-0.1.18.tgz"
                    }
                  }
                }
              }
            }
          }
        },
        "dezalgo": {
          "version": "1.0.1",
          "from": "dezalgo@latest",
          "resolved": "https://registry.npmjs.org/dezalgo/-/dezalgo-1.0.1.tgz",
          "dependencies": {
            "asap": {
              "version": "1.0.0",
              "from": "asap@>=1.0.0 <2.0.0",
              "resolved": "https://registry.npmjs.org/asap/-/asap-1.0.0.tgz"
            }
          }
        },
        "editor": {
          "version": "0.1.0",
          "from": "editor@latest",
          "resolved": "https://registry.npmjs.org/editor/-/editor-0.1.0.tgz"
        },
        "fs-vacuum": {
          "version": "1.2.1",
          "from": "fs-vacuum@>=1.2.1-0 <1.3.0-0"
        },
        "fs-write-stream-atomic": {
          "version": "1.0.2",
          "from": "fs-write-stream-atomic@>=1.0.2 <1.1.0",
          "resolved": "https://registry.npmjs.org/fs-write-stream-atomic/-/fs-write-stream-atomic-1.0.2.tgz"
        },
        "fstream": {
          "version": "1.0.2",
          "from": "fstream@1.0.2",
          "resolved": "https://registry.npmjs.org/fstream/-/fstream-1.0.2.tgz"
        },
        "fstream-npm": {
          "version": "1.0.0",
          "from": "fstream-npm@latest",
          "dependencies": {
            "fstream-ignore": {
              "version": "1.0.1",
              "from": "fstream-ignore@^1.0.0"
            }
          }
        },
        "github-url-from-git": {
          "version": "1.4.0",
          "from": "github-url-from-git@>=1.4.0-0 <2.0.0-0",
          "resolved": "https://registry.npmjs.org/github-url-from-git/-/github-url-from-git-1.4.0.tgz"
        },
        "github-url-from-username-repo": {
          "version": "1.0.2",
          "from": "github-url-from-username-repo@>=1.0.2-0 <2.0.0-0"
        },
        "glob": {
          "version": "4.0.5",
          "from": "glob@latest",
          "resolved": "https://registry.npmjs.org/glob/-/glob-4.0.5.tgz"
        },
        "graceful-fs": {
          "version": "3.0.2",
          "from": "graceful-fs@~3.0.0",
          "resolved": "https://registry.npmjs.org/graceful-fs/-/graceful-fs-3.0.2.tgz"
        },
        "inflight": {
          "version": "1.0.3",
          "from": "inflight@>=1.0.3 <1.1.0"
        },
        "inherits": {
          "version": "2.0.1",
          "from": "inherits@latest",
          "resolved": "https://registry.npmjs.org/inherits/-/inherits-2.0.1.tgz"
        },
        "ini": {
          "version": "1.2.1",
          "from": "ini@latest",
          "resolved": "https://registry.npmjs.org/ini/-/ini-1.2.1.tgz"
        },
        "init-package-json": {
          "version": "1.1.0",
          "from": "init-package-json@>=1.1.0 <1.2.0",
          "dependencies": {
            "promzard": {
              "version": "0.2.2",
              "from": "promzard@>=0.2.0 <0.3.0",
              "resolved": "https://registry.npmjs.org/promzard/-/promzard-0.2.2.tgz"
            }
          }
        },
        "lockfile": {
          "version": "1.0.0",
          "from": "lockfile@1.0.0",
          "resolved": "https://registry.npmjs.org/lockfile/-/lockfile-1.0.0.tgz"
        },
        "lru-cache": {
          "version": "2.5.0",
          "from": "lru-cache@latest"
        },
        "minimatch": {
          "version": "1.0.0",
          "from": "minimatch@latest",
          "resolved": "https://registry.npmjs.org/minimatch/-/minimatch-1.0.0.tgz",
          "dependencies": {
            "sigmund": {
              "version": "1.0.0",
              "from": "sigmund@~1.0.0",
              "resolved": "https://registry.npmjs.org/sigmund/-/sigmund-1.0.0.tgz"
            }
          }
        },
        "mkdirp": {
          "version": "0.5.0",
          "from": "mkdirp@latest",
          "resolved": "https://registry.npmjs.org/mkdirp/-/mkdirp-0.5.0.tgz",
          "dependencies": {
            "minimist": {
              "version": "0.0.8",
              "from": "minimist@0.0.8",
              "resolved": "https://registry.npmjs.org/minimist/-/minimist-0.0.8.tgz"
            }
          }
        },
        "node-gyp": {
          "version": "1.0.2",
          "from": "node-gyp@>=1.0.1-0 <1.1.0-0",
          "resolved": "https://registry.npmjs.org/node-gyp/-/node-gyp-1.0.2.tgz"
        },
        "nopt": {
          "version": "3.0.1",
          "from": "nopt@latest"
        },
        "normalize-package-data": {
          "version": "1.0.3",
          "from": "normalize-package-data@>=1.0.3 <1.1.0",
          "resolved": "https://registry.npmjs.org/normalize-package-data/-/normalize-package-data-1.0.3.tgz"
        },
        "npm-cache-filename": {
          "version": "1.0.1",
          "from": "npm-cache-filename@latest",
          "resolved": "https://registry.npmjs.org/npm-cache-filename/-/npm-cache-filename-1.0.1.tgz"
        },
        "npm-install-checks": {
          "version": "1.0.4",
          "from": "npm-install-checks@>=1.0.2-0 <1.1.0-0",
          "resolved": "https://registry.npmjs.org/npm-install-checks/-/npm-install-checks-1.0.4.tgz"
        },
        "npm-package-arg": {
          "version": "2.1.3",
          "from": "npm-package-arg@~2.1.3"
        },
        "npm-registry-client": {
          "version": "3.2.2",
          "from": "npm-registry-client@>=3.2.2 <3.3.0"
        },
        "npm-user-validate": {
          "version": "0.1.0",
          "from": "npm-user-validate@latest"
        },
        "npmconf": {
          "version": "2.1.0",
          "from": "npmconf@>=2.1.0 <2.2.0",
          "dependencies": {
            "config-chain": {
              "version": "1.1.8",
              "from": "config-chain@>=1.1.8 <1.2.0",
              "resolved": "https://registry.npmjs.org/config-chain/-/config-chain-1.1.8.tgz",
              "dependencies": {
                "proto-list": {
                  "version": "1.2.3",
                  "from": "proto-list@>=1.2.1 <1.3.0",
                  "resolved": "https://registry.npmjs.org/proto-list/-/proto-list-1.2.3.tgz"
                }
              }
            }
          }
        },
        "npmlog": {
          "version": "0.1.1",
          "from": "npmlog@latest"
        },
        "once": {
          "version": "1.3.0",
          "from": "once@latest"
        },
        "opener": {
          "version": "1.3.0",
          "from": "opener@latest"
        },
        "osenv": {
          "version": "0.1.0",
          "from": "osenv@~0.1.0"
        },
        "path-is-inside": {
          "version": "1.0.1",
          "from": "path-is-inside@1.0.1",
          "resolved": "https://registry.npmjs.org/path-is-inside/-/path-is-inside-1.0.1.tgz"
        },
        "read": {
          "version": "1.0.5",
          "from": "read@latest",
          "dependencies": {
            "mute-stream": {
              "version": "0.0.4",
              "from": "mute-stream@~0.0.4"
            }
          }
        },
        "read-installed": {
          "version": "3.1.3",
          "from": "read-installed@>=3.1.2-0 <3.2.0-0",
          "resolved": "https://registry.npmjs.org/read-installed/-/read-installed-3.1.3.tgz",
          "dependencies": {
            "debuglog": {
              "version": "1.0.1",
              "from": "debuglog@>=1.0.1-0 <2.0.0-0",
              "resolved": "https://registry.npmjs.org/debuglog/-/debuglog-1.0.1.tgz"
            },
            "readdir-scoped-modules": {
              "version": "1.0.0",
              "from": "readdir-scoped-modules@>=1.0.0-0 <2.0.0-0",
              "resolved": "https://registry.npmjs.org/readdir-scoped-modules/-/readdir-scoped-modules-1.0.0.tgz"
            },
            "util-extend": {
              "version": "1.0.1",
              "from": "util-extend@>=1.0.1-0 <2.0.0-0",
              "resolved": "https://registry.npmjs.org/util-extend/-/util-extend-1.0.1.tgz"
            }
          }
        },
        "read-package-json": {
          "version": "1.2.7",
          "from": "read-package-json@>=1.2.7-0 <1.3.0-0",
          "resolved": "https://registry.npmjs.org/read-package-json/-/read-package-json-1.2.7.tgz"
        },
        "readable-stream": {
          "version": "1.0.32",
          "from": "readable-stream@*",
          "resolved": "https://registry.npmjs.org/readable-stream/-/readable-stream-1.0.32.tgz",
          "dependencies": {
            "core-util-is": {
              "version": "1.0.1",
              "from": "core-util-is@>=1.0.0 <1.1.0",
              "resolved": "https://registry.npmjs.org/core-util-is/-/core-util-is-1.0.1.tgz"
            },
            "isarray": {
              "version": "0.0.1",
              "from": "isarray@0.0.1",
              "resolved": "https://registry.npmjs.org/isarray/-/isarray-0.0.1.tgz"
            },
            "string_decoder": {
              "version": "0.10.31",
              "from": "string_decoder@>=0.10.0 <0.11.0",
              "resolved": "https://registry.npmjs.org/string_decoder/-/string_decoder-0.10.31.tgz"
            }
          }
        },
        "realize-package-specifier": {
          "version": "1.1.0",
          "from": "realize-package-specifier@1.1.0"
        },
        "request": {
          "version": "2.44.0",
          "from": "request@>=2.44.0 <2.45.0",
          "resolved": "https://registry.npmjs.org/request/-/request-2.44.0.tgz",
          "dependencies": {
            "bl": {
              "version": "0.9.3",
              "from": "bl@>=0.9.0 <0.10.0",
              "resolved": "https://registry.npmjs.org/bl/-/bl-0.9.3.tgz"
            },
            "caseless": {
              "version": "0.6.0",
              "from": "caseless@>=0.6.0 <0.7.0",
              "resolved": "https://registry.npmjs.org/caseless/-/caseless-0.6.0.tgz"
            },
            "forever-agent": {
              "version": "0.5.2",
              "from": "forever-agent@>=0.5.0 <0.6.0",
              "resolved": "https://registry.npmjs.org/forever-agent/-/forever-agent-0.5.2.tgz"
            },
            "qs": {
              "version": "1.2.2",
              "from": "qs@>=1.2.0 <1.3.0",
              "resolved": "https://registry.npmjs.org/qs/-/qs-1.2.2.tgz"
            },
            "json-stringify-safe": {
              "version": "5.0.0",
              "from": "json-stringify-safe@>=5.0.0 <5.1.0",
              "resolved": "https://registry.npmjs.org/json-stringify-safe/-/json-stringify-safe-5.0.0.tgz"
            },
            "mime-types": {
              "version": "1.0.2",
              "from": "mime-types@>=1.0.1 <1.1.0",
              "resolved": "https://registry.npmjs.org/mime-types/-/mime-types-1.0.2.tgz"
            },
            "node-uuid": {
              "version": "1.4.1",
              "from": "node-uuid@>=1.4.0 <1.5.0",
              "resolved": "https://registry.npmjs.org/node-uuid/-/node-uuid-1.4.1.tgz"
            },
            "tunnel-agent": {
              "version": "0.4.0",
              "from": "tunnel-agent@>=0.4.0 <0.5.0",
              "resolved": "https://registry.npmjs.org/tunnel-agent/-/tunnel-agent-0.4.0.tgz"
            },
            "tough-cookie": {
              "version": "0.12.1",
              "from": "tough-cookie@>=0.12.0",
              "resolved": "https://registry.npmjs.org/tough-cookie/-/tough-cookie-0.12.1.tgz",
              "dependencies": {
                "punycode": {
                  "version": "1.3.1",
                  "from": "punycode@>=0.2.0",
                  "resolved": "https://registry.npmjs.org/punycode/-/punycode-1.3.1.tgz"
                }
              }
            },
            "form-data": {
              "version": "0.1.4",
              "from": "form-data@>=0.1.0 <0.2.0",
              "resolved": "https://registry.npmjs.org/form-data/-/form-data-0.1.4.tgz",
              "dependencies": {
                "combined-stream": {
                  "version": "0.0.5",
                  "from": "combined-stream@>=0.0.4 <0.1.0",
                  "resolved": "https://registry.npmjs.org/combined-stream/-/combined-stream-0.0.5.tgz",
                  "dependencies": {
                    "delayed-stream": {
                      "version": "0.0.5",
                      "from": "delayed-stream@0.0.5",
                      "resolved": "https://registry.npmjs.org/delayed-stream/-/delayed-stream-0.0.5.tgz"
                    }
                  }
                },
                "mime": {
                  "version": "1.2.11",
                  "from": "mime@>=1.2.11 <1.3.0",
                  "resolved": "https://registry.npmjs.org/mime/-/mime-1.2.11.tgz"
                },
                "async": {
                  "version": "0.9.0",
                  "from": "async@>=0.9.0 <0.10.0",
                  "resolved": "https://registry.npmjs.org/async/-/async-0.9.0.tgz"
                }
              }
            },
            "http-signature": {
              "version": "0.10.0",
              "from": "http-signature@>=0.10.0 <0.11.0",
              "resolved": "https://registry.npmjs.org/http-signature/-/http-signature-0.10.0.tgz",
              "dependencies": {
                "assert-plus": {
                  "version": "0.1.2",
                  "from": "assert-plus@0.1.2",
                  "resolved": "https://registry.npmjs.org/assert-plus/-/assert-plus-0.1.2.tgz"
                },
                "asn1": {
                  "version": "0.1.11",
                  "from": "asn1@0.1.11",
                  "resolved": "https://registry.npmjs.org/asn1/-/asn1-0.1.11.tgz"
                },
                "ctype": {
                  "version": "0.5.2",
                  "from": "ctype@0.5.2",
                  "resolved": "https://registry.npmjs.org/ctype/-/ctype-0.5.2.tgz"
                }
              }
            },
            "oauth-sign": {
              "version": "0.4.0",
              "from": "oauth-sign@>=0.4.0 <0.5.0",
              "resolved": "https://registry.npmjs.org/oauth-sign/-/oauth-sign-0.4.0.tgz"
            },
            "hawk": {
              "version": "1.1.1",
              "from": "hawk@1.1.1",
              "resolved": "https://registry.npmjs.org/hawk/-/hawk-1.1.1.tgz",
              "dependencies": {
                "hoek": {
                  "version": "0.9.1",
                  "from": "hoek@>=0.9.0 <0.10.0",
                  "resolved": "https://registry.npmjs.org/hoek/-/hoek-0.9.1.tgz"
                },
                "boom": {
                  "version": "0.4.2",
                  "from": "boom@>=0.4.0 <0.5.0",
                  "resolved": "https://registry.npmjs.org/boom/-/boom-0.4.2.tgz"
                },
                "cryptiles": {
                  "version": "0.2.2",
                  "from": "cryptiles@>=0.2.0 <0.3.0",
                  "resolved": "https://registry.npmjs.org/cryptiles/-/cryptiles-0.2.2.tgz"
                },
                "sntp": {
                  "version": "0.2.4",
                  "from": "sntp@>=0.2.0 <0.3.0",
                  "resolved": "https://registry.npmjs.org/sntp/-/sntp-0.2.4.tgz"
                }
              }
            },
            "aws-sign2": {
              "version": "0.5.0",
              "from": "aws-sign2@>=0.5.0 <0.6.0",
              "resolved": "https://registry.npmjs.org/aws-sign2/-/aws-sign2-0.5.0.tgz"
            },
            "stringstream": {
              "version": "0.0.4",
              "from": "stringstream@>=0.0.4 <0.1.0",
              "resolved": "https://registry.npmjs.org/stringstream/-/stringstream-0.0.4.tgz"
            }
          }
        },
        "retry": {
          "version": "0.6.0",
          "from": "retry"
        },
        "rimraf": {
          "version": "2.2.8",
          "from": "rimraf@latest",
          "resolved": "https://registry.npmjs.org/rimraf/-/rimraf-2.2.8.tgz"
        },
        "semver": {
          "version": "4.0.0",
          "from": "semver@>=4.0.0-0 <5.0.0-0",
          "resolved": "https://registry.npmjs.org/semver/-/semver-4.0.0.tgz"
        },
        "sha": {
          "version": "1.2.4",
          "from": "sha@>=1.2.1 <1.3.0",
          "resolved": "https://registry.npmjs.org/sha/-/sha-1.2.4.tgz"
        },
        "slide": {
          "version": "1.1.6",
          "from": "slide@>=1.1.6 <1.2.0",
          "resolved": "https://registry.npmjs.org/slide/-/slide-1.1.6.tgz"
        },
        "sorted-object": {
          "version": "1.0.0",
          "from": "sorted-object@"
        },
        "tar": {
          "version": "1.0.1",
          "from": "tar@1.0.1",
          "resolved": "https://registry.npmjs.org/tar/-/tar-1.0.1.tgz"
        },
        "text-table": {
          "version": "0.2.0",
          "from": "text-table@~0.2.0"
        },
        "uid-number": {
          "version": "0.0.5",
          "from": "uid-number@latest",
          "resolved": "https://registry.npmjs.org/uid-number/-/uid-number-0.0.5.tgz"
        },
        "which": {
          "version": "1.0.5",
          "from": "which@1"
        },
        "wrappy": {
          "version": "1.0.1",
          "from": "wrappy@1.0.1",
          "resolved": "https://registry.npmjs.org/wrappy/-/wrappy-1.0.1.tgz"
        },
        "write-file-atomic": {
          "version": "1.1.0",
          "from": "write-file-atomic@>=1.1.0 <2.0.0",
          "resolved": "https://registry.npmjs.org/write-file-atomic/-/write-file-atomic-1.1.0.tgz"
        }
      }
    },
    "opbeat-ionic": {
      "version": "1.1.3",
      "from": "opbeat-ionic@>=1.1.3 <2.0.0",
      "dependencies": {
        "after-all": {
          "version": "2.0.1",
          "from": "after-all@>=2.0.1 <3.0.0",
          "resolved": "https://registry.npmjs.org/after-all/-/after-all-2.0.1.tgz",
          "dependencies": {
            "once": {
              "version": "1.3.1",
              "from": "once@>=1.3.0 <2.0.0",
              "resolved": "https://registry.npmjs.org/once/-/once-1.3.1.tgz",
              "dependencies": {
                "wrappy": {
                  "version": "1.0.1",
                  "from": "wrappy@>=1.0.0 <2.0.0",
                  "resolved": "https://registry.npmjs.org/wrappy/-/wrappy-1.0.1.tgz"
                }
              }
            }
          }
        },
        "console-log-level": {
          "version": "1.0.0",
          "from": "console-log-level@>=1.0.0 <2.0.0",
          "resolved": "https://registry.npmjs.org/console-log-level/-/console-log-level-1.0.0.tgz"
        },
        "json-stringify-safe": {
          "version": "5.0.0",
          "from": "json-stringify-safe@>=5.0.0 <6.0.0",
          "resolved": "https://registry.npmjs.org/json-stringify-safe/-/json-stringify-safe-5.0.0.tgz"
        },
        "stackman": {
          "version": "0.2.2",
          "from": "stackman@>=0.2.2 <0.3.0",
          "resolved": "https://registry.npmjs.org/stackman/-/stackman-0.2.2.tgz",
          "dependencies": {
            "stackback": {
              "version": "0.0.2",
              "from": "stackback@0.0.2",
              "resolved": "https://registry.npmjs.org/stackback/-/stackback-0.0.2.tgz"
            }
          }
        }
      }
    },
    "open": {
      "version": "0.0.5",
      "from": "https://registry.npmjs.org/open/-/open-0.0.5.tgz",
      "resolved": "https://registry.npmjs.org/open/-/open-0.0.5.tgz"
    },
    "optimist": {
      "version": "0.6.0",
      "from": "optimist@0.6.0",
      "resolved": "https://registry.npmjs.org/optimist/-/optimist-0.6.0.tgz",
      "dependencies": {
        "wordwrap": {
          "version": "0.0.2",
          "from": "wordwrap@>=0.0.2 <0.1.0",
          "resolved": "https://registry.npmjs.org/wordwrap/-/wordwrap-0.0.2.tgz"
        },
        "minimist": {
          "version": "0.0.10",
          "from": "minimist@>=0.0.1 <0.1.0",
          "resolved": "https://registry.npmjs.org/minimist/-/minimist-0.0.10.tgz"
        }
      }
    },
    "progress": {
      "version": "1.1.7",
      "from": "progress@1.1.7",
      "resolved": "https://registry.npmjs.org/progress/-/progress-1.1.7.tgz"
    },
    "prompt": {
      "version": "0.2.12",
      "from": "prompt@0.2.12",
      "resolved": "https://registry.npmjs.org/prompt/-/prompt-0.2.12.tgz",
      "dependencies": {
        "pkginfo": {
          "version": "0.3.0",
          "from": "pkginfo@>=0.0.0 <1.0.0",
          "resolved": "https://registry.npmjs.org/pkginfo/-/pkginfo-0.3.0.tgz"
        },
        "read": {
          "version": "1.0.5",
          "from": "read@>=1.0.0 <1.1.0",
          "resolved": "https://registry.npmjs.org/read/-/read-1.0.5.tgz",
          "dependencies": {
            "mute-stream": {
              "version": "0.0.4",
              "from": "mute-stream@>=0.0.4 <0.1.0",
              "resolved": "https://registry.npmjs.org/mute-stream/-/mute-stream-0.0.4.tgz"
            }
          }
        },
        "revalidator": {
          "version": "0.1.8",
          "from": "revalidator@>=0.1.0 <0.2.0",
          "resolved": "https://registry.npmjs.org/revalidator/-/revalidator-0.1.8.tgz"
        },
        "utile": {
          "version": "0.2.1",
          "from": "utile@>=0.2.0 <0.3.0",
          "resolved": "https://registry.npmjs.org/utile/-/utile-0.2.1.tgz",
          "dependencies": {
            "async": {
              "version": "0.2.10",
              "from": "async@>=0.2.9 <0.3.0",
              "resolved": "https://registry.npmjs.org/async/-/async-0.2.10.tgz"
            },
            "deep-equal": {
              "version": "1.0.0",
              "from": "deep-equal@*",
              "resolved": "https://registry.npmjs.org/deep-equal/-/deep-equal-1.0.0.tgz"
            },
            "i": {
              "version": "0.3.2",
              "from": "i@>=0.3.0 <0.4.0",
              "resolved": "https://registry.npmjs.org/i/-/i-0.3.2.tgz"
            },
            "mkdirp": {
              "version": "0.5.0",
              "from": "mkdirp@>=0.5.0 <0.6.0",
              "resolved": "https://registry.npmjs.org/mkdirp/-/mkdirp-0.5.0.tgz",
              "dependencies": {
                "minimist": {
                  "version": "0.0.8",
                  "from": "minimist@0.0.8",
                  "resolved": "https://registry.npmjs.org/minimist/-/minimist-0.0.8.tgz"
                }
              }
            },
            "rimraf": {
              "version": "2.2.8",
              "from": "rimraf@>=2.2.2 <2.3.0",
              "resolved": "https://registry.npmjs.org/rimraf/-/rimraf-2.2.8.tgz"
            }
          }
        },
        "winston": {
          "version": "0.6.2",
          "from": "winston@>=0.6.0 <0.7.0",
          "resolved": "https://registry.npmjs.org/winston/-/winston-0.6.2.tgz",
          "dependencies": {
            "async": {
              "version": "0.1.22",
              "from": "async@>=0.1.0 <0.2.0",
              "resolved": "https://registry.npmjs.org/async/-/async-0.1.22.tgz"
            },
            "cycle": {
              "version": "1.0.3",
              "from": "cycle@>=1.0.0 <1.1.0",
              "resolved": "https://registry.npmjs.org/cycle/-/cycle-1.0.3.tgz"
            },
            "eyes": {
              "version": "0.1.8",
              "from": "eyes@>=0.1.0 <0.2.0",
              "resolved": "https://registry.npmjs.org/eyes/-/eyes-0.1.8.tgz"
            },
            "pkginfo": {
              "version": "0.2.3",
              "from": "pkginfo@>=0.2.0 <0.3.0",
              "resolved": "https://registry.npmjs.org/pkginfo/-/pkginfo-0.2.3.tgz"
            },
            "request": {
              "version": "2.9.203",
              "from": "request@>=2.9.0 <2.10.0",
              "resolved": "https://registry.npmjs.org/request/-/request-2.9.203.tgz"
            },
            "stack-trace": {
              "version": "0.0.9",
              "from": "stack-trace@>=0.0.0 <0.1.0",
              "resolved": "https://registry.npmjs.org/stack-trace/-/stack-trace-0.0.9.tgz"
            }
          }
        }
      }
    },
    "proxy-middleware": {
      "version": "0.7.0",
      "from": "proxy-middleware@>=0.7.0 <0.8.0",
      "resolved": "https://registry.npmjs.org/proxy-middleware/-/proxy-middleware-0.7.0.tgz"
    },
    "q": {
      "version": "1.0.1",
      "from": "q@1.0.1",
      "resolved": "https://registry.npmjs.org/q/-/q-1.0.1.tgz"
    },
    "request": {
      "version": "2.51.0",
      "from": "request@2.51.0",
      "resolved": "https://registry.npmjs.org/request/-/request-2.51.0.tgz",
      "dependencies": {
        "bl": {
          "version": "0.9.4",
          "from": "bl@>=0.9.0 <0.10.0",
          "resolved": "https://registry.npmjs.org/bl/-/bl-0.9.4.tgz",
          "dependencies": {
            "readable-stream": {
              "version": "1.0.33",
              "from": "readable-stream@>=1.0.26 <1.1.0",
              "resolved": "https://registry.npmjs.org/readable-stream/-/readable-stream-1.0.33.tgz",
              "dependencies": {
                "core-util-is": {
                  "version": "1.0.1",
                  "from": "core-util-is@>=1.0.0 <1.1.0",
                  "resolved": "https://registry.npmjs.org/core-util-is/-/core-util-is-1.0.1.tgz"
                },
                "isarray": {
                  "version": "0.0.1",
                  "from": "isarray@0.0.1",
                  "resolved": "https://registry.npmjs.org/isarray/-/isarray-0.0.1.tgz"
                },
                "string_decoder": {
                  "version": "0.10.31",
                  "from": "string_decoder@>=0.10.0 <0.11.0",
                  "resolved": "https://registry.npmjs.org/string_decoder/-/string_decoder-0.10.31.tgz"
                },
                "inherits": {
                  "version": "2.0.1",
                  "from": "inherits@>=2.0.1 <2.1.0",
                  "resolved": "https://registry.npmjs.org/inherits/-/inherits-2.0.1.tgz"
                }
              }
            }
          }
        },
        "caseless": {
          "version": "0.8.0",
          "from": "caseless@>=0.8.0 <0.9.0",
          "resolved": "https://registry.npmjs.org/caseless/-/caseless-0.8.0.tgz"
        },
        "forever-agent": {
          "version": "0.5.2",
          "from": "forever-agent@>=0.5.0 <0.6.0",
          "resolved": "https://registry.npmjs.org/forever-agent/-/forever-agent-0.5.2.tgz"
        },
        "form-data": {
          "version": "0.2.0",
          "from": "form-data@>=0.2.0 <0.3.0",
          "resolved": "https://registry.npmjs.org/form-data/-/form-data-0.2.0.tgz",
          "dependencies": {
            "async": {
              "version": "0.9.0",
              "from": "async@>=0.9.0 <0.10.0",
              "resolved": "https://registry.npmjs.org/async/-/async-0.9.0.tgz"
            },
            "mime-types": {
              "version": "2.0.9",
              "from": "mime-types@>=2.0.3 <2.1.0",
              "resolved": "https://registry.npmjs.org/mime-types/-/mime-types-2.0.9.tgz",
              "dependencies": {
                "mime-db": {
                  "version": "1.7.0",
                  "from": "mime-db@>=1.7.0 <1.8.0",
                  "resolved": "https://registry.npmjs.org/mime-db/-/mime-db-1.7.0.tgz"
                }
              }
            }
          }
        },
        "json-stringify-safe": {
          "version": "5.0.0",
          "from": "json-stringify-safe@>=5.0.0 <5.1.0",
          "resolved": "https://registry.npmjs.org/json-stringify-safe/-/json-stringify-safe-5.0.0.tgz"
        },
        "mime-types": {
          "version": "1.0.2",
          "from": "mime-types@>=1.0.1 <1.1.0",
          "resolved": "https://registry.npmjs.org/mime-types/-/mime-types-1.0.2.tgz"
        },
        "node-uuid": {
          "version": "1.4.2",
          "from": "node-uuid@>=1.4.0 <1.5.0",
          "resolved": "https://registry.npmjs.org/node-uuid/-/node-uuid-1.4.2.tgz"
        },
        "qs": {
          "version": "2.3.3",
          "from": "qs@>=2.3.1 <2.4.0",
          "resolved": "https://registry.npmjs.org/qs/-/qs-2.3.3.tgz"
        },
        "tunnel-agent": {
          "version": "0.4.0",
          "from": "tunnel-agent@>=0.4.0 <0.5.0",
          "resolved": "https://registry.npmjs.org/tunnel-agent/-/tunnel-agent-0.4.0.tgz"
        },
        "tough-cookie": {
          "version": "0.12.1",
          "from": "tough-cookie@>=0.12.0",
          "resolved": "https://registry.npmjs.org/tough-cookie/-/tough-cookie-0.12.1.tgz",
          "dependencies": {
            "punycode": {
              "version": "1.3.2",
              "from": "punycode@>=0.2.0",
              "resolved": "https://registry.npmjs.org/punycode/-/punycode-1.3.2.tgz"
            }
          }
        },
        "http-signature": {
          "version": "0.10.1",
          "from": "http-signature@>=0.10.0 <0.11.0",
          "resolved": "https://registry.npmjs.org/http-signature/-/http-signature-0.10.1.tgz",
          "dependencies": {
            "assert-plus": {
              "version": "0.1.5",
              "from": "assert-plus@>=0.1.5 <0.2.0",
              "resolved": "https://registry.npmjs.org/assert-plus/-/assert-plus-0.1.5.tgz"
            },
            "asn1": {
              "version": "0.1.11",
              "from": "asn1@0.1.11",
              "resolved": "https://registry.npmjs.org/asn1/-/asn1-0.1.11.tgz"
            },
            "ctype": {
              "version": "0.5.3",
              "from": "ctype@0.5.3",
              "resolved": "https://registry.npmjs.org/ctype/-/ctype-0.5.3.tgz"
            }
          }
        },
        "oauth-sign": {
          "version": "0.5.0",
          "from": "oauth-sign@>=0.5.0 <0.6.0",
          "resolved": "https://registry.npmjs.org/oauth-sign/-/oauth-sign-0.5.0.tgz"
        },
        "hawk": {
          "version": "1.1.1",
          "from": "hawk@1.1.1",
          "resolved": "https://registry.npmjs.org/hawk/-/hawk-1.1.1.tgz",
          "dependencies": {
            "hoek": {
              "version": "0.9.1",
              "from": "hoek@>=0.9.0 <0.10.0",
              "resolved": "https://registry.npmjs.org/hoek/-/hoek-0.9.1.tgz"
            },
            "boom": {
              "version": "0.4.2",
              "from": "boom@>=0.4.0 <0.5.0",
              "resolved": "https://registry.npmjs.org/boom/-/boom-0.4.2.tgz"
            },
            "cryptiles": {
              "version": "0.2.2",
              "from": "cryptiles@>=0.2.0 <0.3.0",
              "resolved": "https://registry.npmjs.org/cryptiles/-/cryptiles-0.2.2.tgz"
            },
            "sntp": {
              "version": "0.2.4",
              "from": "sntp@>=0.2.0 <0.3.0",
              "resolved": "https://registry.npmjs.org/sntp/-/sntp-0.2.4.tgz"
            }
          }
        },
        "aws-sign2": {
          "version": "0.5.0",
          "from": "aws-sign2@>=0.5.0 <0.6.0",
          "resolved": "https://registry.npmjs.org/aws-sign2/-/aws-sign2-0.5.0.tgz"
        },
        "stringstream": {
          "version": "0.0.4",
          "from": "stringstream@>=0.0.4 <0.1.0",
          "resolved": "https://registry.npmjs.org/stringstream/-/stringstream-0.0.4.tgz"
        },
        "combined-stream": {
          "version": "0.0.7",
          "from": "combined-stream@>=0.0.5 <0.1.0",
          "resolved": "https://registry.npmjs.org/combined-stream/-/combined-stream-0.0.7.tgz",
          "dependencies": {
            "delayed-stream": {
              "version": "0.0.5",
              "from": "delayed-stream@0.0.5",
              "resolved": "https://registry.npmjs.org/delayed-stream/-/delayed-stream-0.0.5.tgz"
            }
          }
        }
      }
    },
    "semver": {
      "version": "4.3.0",
      "from": "semver@>=4.2.0 <5.0.0",
      "resolved": "https://registry.npmjs.org/semver/-/semver-4.3.0.tgz"
    },
    "serve-static": {
      "version": "1.7.1",
      "from": "serve-static@1.7.1",
      "resolved": "https://registry.npmjs.org/serve-static/-/serve-static-1.7.1.tgz",
      "dependencies": {
        "escape-html": {
          "version": "1.0.1",
          "from": "escape-html@1.0.1",
          "resolved": "https://registry.npmjs.org/escape-html/-/escape-html-1.0.1.tgz"
        },
        "parseurl": {
          "version": "1.3.0",
          "from": "parseurl@>=1.3.0 <1.4.0",
          "resolved": "https://registry.npmjs.org/parseurl/-/parseurl-1.3.0.tgz"
        },
        "send": {
          "version": "0.10.1",
          "from": "send@0.10.1",
          "resolved": "https://registry.npmjs.org/send/-/send-0.10.1.tgz",
          "dependencies": {
            "debug": {
              "version": "2.1.1",
              "from": "debug@>=2.1.0 <2.2.0",
              "resolved": "https://registry.npmjs.org/debug/-/debug-2.1.1.tgz"
            },
            "depd": {
              "version": "1.0.0",
              "from": "depd@>=1.0.0 <1.1.0",
              "resolved": "https://registry.npmjs.org/depd/-/depd-1.0.0.tgz"
            },
            "destroy": {
              "version": "1.0.3",
              "from": "destroy@1.0.3",
              "resolved": "https://registry.npmjs.org/destroy/-/destroy-1.0.3.tgz"
            },
            "etag": {
              "version": "1.5.1",
              "from": "etag@>=1.5.0 <1.6.0",
              "resolved": "https://registry.npmjs.org/etag/-/etag-1.5.1.tgz"
            },
            "fresh": {
              "version": "0.2.4",
              "from": "fresh@0.2.4",
              "resolved": "https://registry.npmjs.org/fresh/-/fresh-0.2.4.tgz"
            },
            "mime": {
              "version": "1.2.11",
              "from": "mime@1.2.11",
              "resolved": "https://registry.npmjs.org/mime/-/mime-1.2.11.tgz"
            },
            "ms": {
              "version": "0.6.2",
              "from": "ms@0.6.2",
              "resolved": "https://registry.npmjs.org/ms/-/ms-0.6.2.tgz"
            },
            "on-finished": {
              "version": "2.1.1",
              "from": "on-finished@>=2.1.1 <2.2.0",
              "resolved": "https://registry.npmjs.org/on-finished/-/on-finished-2.1.1.tgz",
              "dependencies": {
                "ee-first": {
                  "version": "1.1.0",
                  "from": "ee-first@1.1.0",
                  "resolved": "https://registry.npmjs.org/ee-first/-/ee-first-1.1.0.tgz"
                }
              }
            },
            "range-parser": {
              "version": "1.0.2",
              "from": "range-parser@>=1.0.2 <1.1.0",
              "resolved": "https://registry.npmjs.org/range-parser/-/range-parser-1.0.2.tgz"
            }
          }
        },
        "utils-merge": {
          "version": "1.0.0",
          "from": "utils-merge@1.0.0",
          "resolved": "https://registry.npmjs.org/utils-merge/-/utils-merge-1.0.0.tgz"
        }
      }
    },
    "shelljs": {
      "version": "0.2.6",
      "from": "shelljs@0.2.6",
      "resolved": "https://registry.npmjs.org/shelljs/-/shelljs-0.2.6.tgz"
    },
    "tiny-lr-fork": {
      "version": "0.0.5",
      "from": "tiny-lr-fork@0.0.5",
      "resolved": "https://registry.npmjs.org/tiny-lr-fork/-/tiny-lr-fork-0.0.5.tgz",
      "dependencies": {
        "qs": {
          "version": "0.5.6",
          "from": "qs@>=0.5.2 <0.6.0",
          "resolved": "https://registry.npmjs.org/qs/-/qs-0.5.6.tgz"
        },
        "faye-websocket": {
          "version": "0.4.4",
          "from": "faye-websocket@>=0.4.3 <0.5.0",
          "resolved": "https://registry.npmjs.org/faye-websocket/-/faye-websocket-0.4.4.tgz"
        },
        "noptify": {
          "version": "0.0.3",
          "from": "noptify@>=0.0.3 <0.1.0",
          "resolved": "https://registry.npmjs.org/noptify/-/noptify-0.0.3.tgz",
          "dependencies": {
            "nopt": {
              "version": "2.0.0",
              "from": "nopt@>=2.0.0 <2.1.0",
              "resolved": "https://registry.npmjs.org/nopt/-/nopt-2.0.0.tgz",
              "dependencies": {
                "abbrev": {
                  "version": "1.0.5",
                  "from": "abbrev@>=1.0.0 <2.0.0",
                  "resolved": "https://registry.npmjs.org/abbrev/-/abbrev-1.0.5.tgz"
                }
              }
            }
          }
        },
        "debug": {
          "version": "0.7.4",
          "from": "debug@>=0.7.0 <0.8.0",
          "resolved": "https://registry.npmjs.org/debug/-/debug-0.7.4.tgz"
        }
      }
    },
    "underscore": {
      "version": "1.7.0",
      "from": "underscore@>=1.7.0 <1.8.0",
      "resolved": "https://registry.npmjs.org/underscore/-/underscore-1.7.0.tgz"
    },
    "unzip": {
      "version": "0.1.9",
      "from": "unzip@0.1.9",
      "resolved": "https://registry.npmjs.org/unzip/-/unzip-0.1.9.tgz",
      "dependencies": {
        "fstream": {
          "version": "0.1.31",
          "from": "fstream@>=0.1.21 <0.2.0",
          "resolved": "https://registry.npmjs.org/fstream/-/fstream-0.1.31.tgz",
          "dependencies": {
            "graceful-fs": {
              "version": "3.0.5",
              "from": "graceful-fs@>=3.0.2 <3.1.0",
              "resolved": "https://registry.npmjs.org/graceful-fs/-/graceful-fs-3.0.5.tgz"
            },
            "inherits": {
              "version": "2.0.1",
              "from": "inherits@>=2.0.1 <2.1.0",
              "resolved": "https://registry.npmjs.org/inherits/-/inherits-2.0.1.tgz"
            },
            "mkdirp": {
              "version": "0.5.0",
              "from": "mkdirp@>=0.0.0 <1.0.0",
              "resolved": "https://registry.npmjs.org/mkdirp/-/mkdirp-0.5.0.tgz",
              "dependencies": {
                "minimist": {
                  "version": "0.0.8",
                  "from": "minimist@0.0.8",
                  "resolved": "https://registry.npmjs.org/minimist/-/minimist-0.0.8.tgz"
                }
              }
            },
            "rimraf": {
              "version": "2.2.8",
              "from": "rimraf@>=2.0.0 <3.0.0",
              "resolved": "https://registry.npmjs.org/rimraf/-/rimraf-2.2.8.tgz"
            }
          }
        },
        "pullstream": {
          "version": "0.4.1",
          "from": "pullstream@>=0.4.0 <0.5.0",
          "resolved": "https://registry.npmjs.org/pullstream/-/pullstream-0.4.1.tgz",
          "dependencies": {
            "over": {
              "version": "0.0.5",
              "from": "over@>=0.0.5 <1.0.0",
              "resolved": "https://registry.npmjs.org/over/-/over-0.0.5.tgz"
            },
            "slice-stream": {
              "version": "1.0.0",
              "from": "slice-stream@>=1.0.0 <2.0.0",
              "resolved": "https://registry.npmjs.org/slice-stream/-/slice-stream-1.0.0.tgz"
            }
          }
        },
        "binary": {
          "version": "0.3.0",
          "from": "binary@>=0.3.0 <0.4.0",
          "resolved": "https://registry.npmjs.org/binary/-/binary-0.3.0.tgz",
          "dependencies": {
            "chainsaw": {
              "version": "0.1.0",
              "from": "chainsaw@>=0.1.0 <0.2.0",
              "resolved": "https://registry.npmjs.org/chainsaw/-/chainsaw-0.1.0.tgz",
              "dependencies": {
                "traverse": {
                  "version": "0.3.9",
                  "from": "traverse@>=0.3.0 <0.4.0",
                  "resolved": "https://registry.npmjs.org/traverse/-/traverse-0.3.9.tgz"
                }
              }
            },
            "buffers": {
              "version": "0.1.1",
              "from": "buffers@>=0.1.1 <0.2.0",
              "resolved": "https://registry.npmjs.org/buffers/-/buffers-0.1.1.tgz"
            }
          }
        },
        "readable-stream": {
          "version": "1.0.33",
          "from": "readable-stream@>=1.0.26 <1.1.0",
          "resolved": "https://registry.npmjs.org/readable-stream/-/readable-stream-1.0.33.tgz",
          "dependencies": {
            "core-util-is": {
              "version": "1.0.1",
              "from": "core-util-is@>=1.0.0 <1.1.0",
              "resolved": "https://registry.npmjs.org/core-util-is/-/core-util-is-1.0.1.tgz"
            },
            "isarray": {
              "version": "0.0.1",
              "from": "isarray@0.0.1",
              "resolved": "https://registry.npmjs.org/isarray/-/isarray-0.0.1.tgz"
            },
            "string_decoder": {
              "version": "0.10.31",
              "from": "string_decoder@>=0.10.0 <0.11.0",
              "resolved": "https://registry.npmjs.org/string_decoder/-/string_decoder-0.10.31.tgz"
            },
            "inherits": {
              "version": "2.0.1",
              "from": "inherits@>=2.0.1 <2.1.0",
              "resolved": "https://registry.npmjs.org/inherits/-/inherits-2.0.1.tgz"
            }
          }
        },
        "setimmediate": {
          "version": "1.0.2",
          "from": "setimmediate@>=1.0.1 <1.1.0",
          "resolved": "https://registry.npmjs.org/setimmediate/-/setimmediate-1.0.2.tgz"
        },
        "match-stream": {
          "version": "0.0.2",
          "from": "match-stream@>=0.0.2 <0.1.0",
          "resolved": "https://registry.npmjs.org/match-stream/-/match-stream-0.0.2.tgz",
          "dependencies": {
            "buffers": {
              "version": "0.1.1",
              "from": "buffers@>=0.1.1 <0.2.0",
              "resolved": "https://registry.npmjs.org/buffers/-/buffers-0.1.1.tgz"
            }
          }
        }
      }
    },
    "vinyl-fs": {
      "version": "0.3.7",
      "from": "vinyl-fs@0.3.7",
      "resolved": "https://registry.npmjs.org/vinyl-fs/-/vinyl-fs-0.3.7.tgz",
      "dependencies": {
        "glob-stream": {
          "version": "3.1.18",
          "from": "glob-stream@>=3.1.5 <4.0.0",
          "resolved": "https://registry.npmjs.org/glob-stream/-/glob-stream-3.1.18.tgz",
          "dependencies": {
            "glob": {
              "version": "4.3.5",
              "from": "glob@>=4.3.1 <5.0.0",
              "resolved": "https://registry.npmjs.org/glob/-/glob-4.3.5.tgz",
              "dependencies": {
                "inflight": {
                  "version": "1.0.4",
                  "from": "inflight@>=1.0.4 <2.0.0",
                  "resolved": "https://registry.npmjs.org/inflight/-/inflight-1.0.4.tgz",
                  "dependencies": {
                    "wrappy": {
                      "version": "1.0.1",
                      "from": "wrappy@>=1.0.0 <2.0.0",
                      "resolved": "https://registry.npmjs.org/wrappy/-/wrappy-1.0.1.tgz"
                    }
                  }
                },
                "inherits": {
                  "version": "2.0.1",
                  "from": "inherits@>=2.0.1 <2.1.0",
                  "resolved": "https://registry.npmjs.org/inherits/-/inherits-2.0.1.tgz"
                },
                "once": {
                  "version": "1.3.1",
                  "from": "once@>=1.3.0 <2.0.0",
                  "resolved": "https://registry.npmjs.org/once/-/once-1.3.1.tgz",
                  "dependencies": {
                    "wrappy": {
                      "version": "1.0.1",
                      "from": "wrappy@>=1.0.0 <2.0.0",
                      "resolved": "https://registry.npmjs.org/wrappy/-/wrappy-1.0.1.tgz"
                    }
                  }
                }
              }
            },
            "minimatch": {
              "version": "2.0.1",
              "from": "minimatch@>=2.0.1 <3.0.0",
              "resolved": "https://registry.npmjs.org/minimatch/-/minimatch-2.0.1.tgz",
              "dependencies": {
                "brace-expansion": {
                  "version": "1.1.0",
                  "from": "brace-expansion@>=1.0.0 <2.0.0",
                  "resolved": "https://registry.npmjs.org/brace-expansion/-/brace-expansion-1.1.0.tgz",
                  "dependencies": {
                    "balanced-match": {
                      "version": "0.2.0",
                      "from": "balanced-match@>=0.2.0 <0.3.0",
                      "resolved": "https://registry.npmjs.org/balanced-match/-/balanced-match-0.2.0.tgz"
                    },
                    "concat-map": {
                      "version": "0.0.1",
                      "from": "concat-map@0.0.1",
                      "resolved": "https://registry.npmjs.org/concat-map/-/concat-map-0.0.1.tgz"
                    }
                  }
                }
              }
            },
            "ordered-read-streams": {
              "version": "0.1.0",
              "from": "ordered-read-streams@>=0.1.0 <0.2.0",
              "resolved": "https://registry.npmjs.org/ordered-read-streams/-/ordered-read-streams-0.1.0.tgz"
            },
            "glob2base": {
              "version": "0.0.12",
              "from": "glob2base@>=0.0.12 <0.0.13",
              "resolved": "https://registry.npmjs.org/glob2base/-/glob2base-0.0.12.tgz",
              "dependencies": {
                "find-index": {
                  "version": "0.1.1",
                  "from": "find-index@>=0.1.1 <0.2.0",
                  "resolved": "https://registry.npmjs.org/find-index/-/find-index-0.1.1.tgz"
                }
              }
            },
            "unique-stream": {
              "version": "1.0.0",
              "from": "unique-stream@>=1.0.0 <2.0.0",
              "resolved": "https://registry.npmjs.org/unique-stream/-/unique-stream-1.0.0.tgz"
            }
          }
        },
        "glob-watcher": {
          "version": "0.0.6",
          "from": "glob-watcher@>=0.0.6 <0.0.7",
          "resolved": "https://registry.npmjs.org/glob-watcher/-/glob-watcher-0.0.6.tgz",
          "dependencies": {
            "gaze": {
              "version": "0.5.1",
              "from": "gaze@>=0.5.1 <0.6.0",
              "resolved": "https://registry.npmjs.org/gaze/-/gaze-0.5.1.tgz",
              "dependencies": {
                "globule": {
                  "version": "0.1.0",
                  "from": "globule@>=0.1.0 <0.2.0",
                  "resolved": "https://registry.npmjs.org/globule/-/globule-0.1.0.tgz",
                  "dependencies": {
                    "lodash": {
                      "version": "1.0.1",
                      "from": "lodash@>=1.0.1 <1.1.0",
                      "resolved": "https://registry.npmjs.org/lodash/-/lodash-1.0.1.tgz"
                    },
                    "glob": {
                      "version": "3.1.21",
                      "from": "glob@>=3.1.21 <3.2.0",
                      "resolved": "https://registry.npmjs.org/glob/-/glob-3.1.21.tgz",
                      "dependencies": {
                        "graceful-fs": {
                          "version": "1.2.3",
                          "from": "graceful-fs@>=1.2.0 <1.3.0",
                          "resolved": "https://registry.npmjs.org/graceful-fs/-/graceful-fs-1.2.3.tgz"
                        },
                        "inherits": {
                          "version": "1.0.0",
                          "from": "inherits@>=1.0.0 <2.0.0",
                          "resolved": "https://registry.npmjs.org/inherits/-/inherits-1.0.0.tgz"
                        }
                      }
                    },
                    "minimatch": {
                      "version": "0.2.14",
                      "from": "minimatch@>=0.2.11 <0.3.0",
                      "resolved": "https://registry.npmjs.org/minimatch/-/minimatch-0.2.14.tgz",
                      "dependencies": {
                        "lru-cache": {
                          "version": "2.5.0",
                          "from": "lru-cache@>=2.0.0 <3.0.0",
                          "resolved": "https://registry.npmjs.org/lru-cache/-/lru-cache-2.5.0.tgz"
                        },
                        "sigmund": {
                          "version": "1.0.0",
                          "from": "sigmund@>=1.0.0 <1.1.0",
                          "resolved": "https://registry.npmjs.org/sigmund/-/sigmund-1.0.0.tgz"
                        }
                      }
                    }
                  }
                }
              }
            }
          }
        },
        "graceful-fs": {
          "version": "3.0.5",
          "from": "graceful-fs@>=3.0.0 <4.0.0",
          "resolved": "https://registry.npmjs.org/graceful-fs/-/graceful-fs-3.0.5.tgz"
        },
        "lodash": {
          "version": "2.4.1",
          "from": "lodash@>=2.4.1 <3.0.0",
          "resolved": "https://registry.npmjs.org/lodash/-/lodash-2.4.1.tgz"
        },
        "mkdirp": {
          "version": "0.5.0",
          "from": "mkdirp@>=0.5.0 <0.6.0",
          "resolved": "https://registry.npmjs.org/mkdirp/-/mkdirp-0.5.0.tgz",
          "dependencies": {
            "minimist": {
              "version": "0.0.8",
              "from": "minimist@0.0.8",
              "resolved": "https://registry.npmjs.org/minimist/-/minimist-0.0.8.tgz"
            }
          }
        },
        "strip-bom": {
          "version": "1.0.0",
          "from": "strip-bom@>=1.0.0 <2.0.0",
          "resolved": "https://registry.npmjs.org/strip-bom/-/strip-bom-1.0.0.tgz",
          "dependencies": {
            "first-chunk-stream": {
              "version": "1.0.0",
              "from": "first-chunk-stream@>=1.0.0 <2.0.0",
              "resolved": "https://registry.npmjs.org/first-chunk-stream/-/first-chunk-stream-1.0.0.tgz"
            },
            "is-utf8": {
              "version": "0.2.0",
              "from": "is-utf8@>=0.2.0 <0.3.0",
              "resolved": "https://registry.npmjs.org/is-utf8/-/is-utf8-0.2.0.tgz"
            }
          }
        },
        "through2": {
          "version": "0.6.3",
          "from": "through2@>=0.6.3 <0.7.0",
          "resolved": "https://registry.npmjs.org/through2/-/through2-0.6.3.tgz",
          "dependencies": {
            "readable-stream": {
              "version": "1.0.33",
              "from": "readable-stream@>=1.0.33-1 <1.1.0-0",
              "resolved": "https://registry.npmjs.org/readable-stream/-/readable-stream-1.0.33.tgz",
              "dependencies": {
                "core-util-is": {
                  "version": "1.0.1",
                  "from": "core-util-is@>=1.0.0 <1.1.0",
                  "resolved": "https://registry.npmjs.org/core-util-is/-/core-util-is-1.0.1.tgz"
                },
                "isarray": {
                  "version": "0.0.1",
                  "from": "isarray@0.0.1",
                  "resolved": "https://registry.npmjs.org/isarray/-/isarray-0.0.1.tgz"
                },
                "string_decoder": {
                  "version": "0.10.31",
                  "from": "string_decoder@>=0.10.0 <0.11.0",
                  "resolved": "https://registry.npmjs.org/string_decoder/-/string_decoder-0.10.31.tgz"
                },
                "inherits": {
                  "version": "2.0.1",
                  "from": "inherits@>=2.0.1 <2.1.0",
                  "resolved": "https://registry.npmjs.org/inherits/-/inherits-2.0.1.tgz"
                }
              }
            },
            "xtend": {
              "version": "4.0.0",
              "from": "xtend@>=4.0.0 <4.1.0-0",
              "resolved": "https://registry.npmjs.org/xtend/-/xtend-4.0.0.tgz"
            }
          }
        },
        "vinyl": {
          "version": "0.4.6",
          "from": "vinyl@>=0.4.3 <0.5.0",
          "resolved": "https://registry.npmjs.org/vinyl/-/vinyl-0.4.6.tgz",
          "dependencies": {
            "clone": {
              "version": "0.2.0",
              "from": "clone@>=0.2.0 <0.3.0",
              "resolved": "https://registry.npmjs.org/clone/-/clone-0.2.0.tgz"
            },
            "clone-stats": {
              "version": "0.0.1",
              "from": "clone-stats@>=0.0.1 <0.0.2",
              "resolved": "https://registry.npmjs.org/clone-stats/-/clone-stats-0.0.1.tgz"
            }
          }
        }
      }
    },
    "xml2js": {
      "version": "0.4.4",
      "from": "xml2js@0.4.4",
      "resolved": "https://registry.npmjs.org/xml2js/-/xml2js-0.4.4.tgz",
      "dependencies": {
        "sax": {
          "version": "0.6.1",
          "from": "sax@>=0.6.0 <0.7.0",
          "resolved": "https://registry.npmjs.org/sax/-/sax-0.6.1.tgz"
        },
        "xmlbuilder": {
          "version": "2.5.2",
          "from": "xmlbuilder@>=1.0.0",
          "resolved": "https://registry.npmjs.org/xmlbuilder/-/xmlbuilder-2.5.2.tgz",
          "dependencies": {
            "lodash": {
              "version": "3.2.0",
              "from": "lodash@>=3.2.0 <3.3.0",
              "resolved": "https://registry.npmjs.org/lodash/-/lodash-3.2.0.tgz"
            }
          }
        }
      }
    }
  }
}<|MERGE_RESOLUTION|>--- conflicted
+++ resolved
@@ -1,10 +1,6 @@
 {
   "name": "ionic",
-<<<<<<< HEAD
-  "version": "1.4.0-alpha.0",
-=======
   "version": "1.3.11",
->>>>>>> b3e2b0c5
   "dependencies": {
     "archiver": {
       "version": "0.5.1",
