<<<<<<< HEAD
=======
### 1.7.0

* Added security command for managing Security Profiles.
* Added package command for Ionic Package.

>>>>>>> 88fb95c8
### 1.6.5

* Updating app-lib dependency

### 1.6.4

* Updating app-lib dependency

### 1.6.3

* Updated tooltips for io command.

### 1.6.2

* Added `io init` command to initialize your project with ionic.io.
* Added config command to centralize ionic.io services configuration.
* Added `--deploy` flag to upload command. 

### 1.6.1

* Fix(share): Properly checking that the app exists with app id before attemping to upload. Fix login passing args to get from args or prompting.
* Fix(spelling): Fix spelling mistake of CLI output.

### 1.6.0

* Fix(upload): Bumped archiver back to 0.5.1 - it was causing an issue related to unzipped compressed files on Android devices - see: https://github.com/driftyco/ionic-cli/issues/494 and https://github.com/archiverjs/node-archiver/issues/113.
* Refactor(share): Share is now available in ionic-app-lib.
* Update serve method `start` to check for document root and reject promise if it does not exist instead of exiting process with Util.fail.
* Fix for upload - if you have a script with a query string, it will not get mangled from the removeCacheBusters call. Fixes issue https://github.com/driftyco/ionic-cli/issues/504.
* Fix(browser): Fix for remove crosswalk, pass in the app directory for the project file, then use that instance object to save. Fixes CLI bug https://github.com/driftyco/ionic-cli/issues/500.
* Fix(state): cordovaPlatforms in package.json no longer gets duplicate entry.
* Feature(start): add the ability to add bower packages to a starter project.
* Fix(start): Ensure appSetup.bower is set so that the appSetup.bower.length call doesnt cause a run time exception. Handle the exception thrown from initCordova in the chain by rethrowing the exception if the app setup process fails.
* Fix(platform): Remove console.log command from ionic-cordova-lib, bump to 5.1.5 to have that change.
* Fix(lab): Update preview.html to have utf-8 charset meta tag.
* Style(share): Show the finished message as green
* Fix(login): Remove lowercase of email.
* Feature(project): Expose project to module.
* Fix(upload): Remove entity parsing to fix https://github.com/driftyco/ionic-cli/issues/452#issuecomment-117376542
* Fix(info): Add check runtime call to show upgrade messages for dependencies that are not fulfilled.
* Fix(start): Ensure appSetup.bower is set so that the appSetup.bower.length call doesnt cause a run time exception. Handle the exception thrown from initCordova in the chain by rethrowing the exception if the app setup process fails.
* Fix(platform): Remove console.log command from ionic-cordova-lib, bump to 5.1.5 to have that change.
* Update ionic-cordova-lib to 5.1.4 for fix with cordova lib run propagating errors to callers.
* Fix for serve - directory root is using path.join instead of path.resolve.
* Add build platform to the cordova command. 
* Bump version of ionic-cordova-lib.

### 1.5.5

* Fix(start): Fetch codepen was trying to fetch invalid html/css/js files because of a leading '/'. The trailing slash has been removed.

### 1.5.4

* Fix for error adding Crosswalk to existing ionic project.

### 1.5.3

* Fix for login issue with share - now correctly prompts for ionic.io login.


### 1.5.2

* Fix for login issue with upload and push - now correctly prompts for ionic.io login.

### 1.5.1

* Fix for ionic serve to specify a browser.
* Added help test for ionic push - `ionic help push`.
* Added a plethora of tests for confidence in refactoring of the command options.
* Fix for the repeated "Ionic not Defined" error.
* Fix for ionic upload - removes the BOM (byte order mark) certain users were having - was leaving unwanted artifacts. This has been corrected.
* Fix to no longer run the hooks permissions on every cordova command.

### 1.5.0

* Fix for Project - now can work from any directory, not just a directory that contains a project.
* Fix for Ionic upload - you can now include a note - `ionic upload --note 'This build fixes the menu'`.
* Login command now exists in ionic-app-lib.
* Upload command now exists in ionic-app-lib.
* Setup command now exists in ionic-app-lib.
* Add 10.39.236.1 for crosswalk lite.
* Add in settings file to have settings across applications.
* Fix for `ionic start --io-app-id <app_id>` to properly add the app ID to the project file.

### 1.4.5

* Fix for `ionic browser remove crosswalk` - fix for passing arguments and app directory.
* Fix for `ionic browser upgrade crosswalk` - passes app directory correctly.

### 1.4.4

* Fix upload to now work behind proxies.
* Fix for start - now includes new plugin ID's for Cordova 5.0.
* Fix for serve - fixes argument short name for lab and platform.
* Ionic run with livereload now shows command tips before and after the cordova command completes.
* Fix for `ionic run -l --all` - now respects the all addresses to serve on 0.0.0.0.

### 1.4.3

* Patch an issue where the server commands are not working from the `ionic run` with livereload.

### 1.4.2

* Fixing a bug with serve that will duplicate console logging from the browser.
* Fix for a bug when serve wont start console logs with `--consolelogs` argument.
* Added flag `--platform` for serve command that opens the browser with those platform specific styles (android/ios).

### 1.4.1 

* Corrected a bug with ionic state restore command - it now properly passes the app directory to be fixed.
* Corrected landscape and portrait sizes for the resources command.

### 1.4.0

* Extracting core logic for the CLI into ionic-app-lib.
* Certain commands have been moved to the ionic-app-lib - notably: start, serve, hooks, info, browser, and some of cordova commands.
* Ionic serve now allows all IP addresses so you can access the server outside of your machine - use `ionic serve --all` or `ionic serve --address 0.0.0.0` to serve to all addresses.
* Ionic hooks have had some issues with permissions - those are now added in when an app is started. Also there is the `ionic hooks permissions` command to grant those hooks execute permissions.
* When starting an application on a Mac, the iOS platform will be automatically added.
* Ionic Browser command now reverts to using the Cordova CLI if CLI v5.0 is installed.
* Updating Crosswalk to have canary version 14.42.334.0.
* Crosswalk now contains the cordova whitelist by default.
* Ionic sass setup now checks that gulp is installed globally - and if not - tells the user how to set it up.
* Ionic serve command now has a `--nogulp` option to avoid running gulp on serve.

### 1.3.22

* Fix for the upload command to correct issues with the view app cachebuster

### 1.3.21

* Fix for Ionic default hooks permissions

### 1.3.20 

* Adding in a command with ionic start to provide an ionic io app ID. `ionic start --io-app-id <someid>`

### 1.3.19

* Added in the `ionic docs` command to assist you in getting Ionic docs opened faster from the CLI! View all with `ionic docs ls`, or type in your desired docs `ionic docs collectionRepeat`. Ionic docs will be opened for the version of Ionic that you are using in your project (ex RC0, RC1, etc).
* Added in the `ionic state` command to help organize your Cordova platforms and plugins by storing the information in the package.json file. Try out `ionic state save` and `ionic state restore`.
* Added in the `ionic hooks` command to help users deal with the default Ionic hooks. In 1.3.18, they were removed by default. That has been turned off, and now to opt-out, use `ionic hooks remove`, or to add back in `ionic hooks add`.
* Added in `--noresources` option for `ionic platform add` - to avoid getting the default Ionic resources.
* Updated default Crosswalk version to 12.41.296.5.
* Updated latest Cordova Android commits from Cordova master to fix various bugs.
* Updated latest Cordova Crosswalk Engine from master to fix various bugs.

### 1.3.18

* Added an option to `ionic serve` to specify a default browser for that Ionic project. `ionic serve --defaultBrowser safari`
* Added an option when adding platforms to not include the default Ionic cordova hooks - `ionic platform add ios --no-hook`
* Ionic CLI now removes some of the older cordova hooks that try to manage plugins - this is now handled by cordova.
* Added an argument to not add default Ionic icon and splash screen resources
* Modified the cordova run command to check for the platform passed - this should resolve issues users are having with crosswalk and android.

### 1.3.17

* Added in default Ionic icons and splashscreens for your iOS and Android applications! Try them out `ionic resources --default`.
* To note: if you have entries in your config.xml file for icons or splashscreens or files existing in your resources directory,
* neither the settings nor the directory will not be overridden.
* To force resource folder with the ionic icons, use `ionic resources --default --force`
* Added in the ability to start an Ionic application from a Plnkr url - try it `ionic start http://embed.plnkr.co/dFvL8n/preview`
* Fixed the no cordova option when using the shorthand `-w` - `ionic start -w folderX blank` should now work
* Ionic info will now look up your version of ios-deploy - which is needed for ios application deployments - `ionic info`


### 1.3.16

* Added the ability to share an Ionic app with another user via email `ionic share developer@theirdomain.com`

### 1.3.15

* Updated the `ionic link` command to work properly with the `--reset` option
* Fixed the `ionic run --livereload` on windows - now properly gives the prompt for server commands.
* Updated Crosswalk Versions for Canary 13.41.318.0 and beta of 12.41.296.4.
* Fixed the `ionic login` command to properly look at email addresses without lowercasing them.

### 1.3.14

* Fixing the `ionic emulate --livereload` and `ionic run --livereload` to continue to accept user input for server commands.
* Added the `ionic link` command to allow you to specify your Ionic App ID.

### 1.3.13

* Added the ionic.project property `createDocumentRoot` to aid users with build systems to create the folder and run tasks before calling serve.

### 1.3.12

* Explicitly state which platform resources should be built by providing a platform name in the command
* The serve command now allows you to specify a browser to open other than your default - `ionic serve --browser safari`
* The serve command now allows you to specify a path to start the browser in so you can go straight to what you want to test - `ionic serve -o /#/tab/dash`
* The serve command now checks for existing server and live reload ports before trying to start up servers. If either serve host/port is used, then the port is incremented and informs the user of the change, then starts the server to avoid Address conflicts.
* There was a bug when multiple addresses were available - it gave the option to select the address but immediately started listening to console commands for the server. This has been corrected, and now correctly prompts for the address.
* The serve command proxy now accepts another property `proxyNoAgent`: (optional) true/false, if true opts out of connection pooling, see [HttpAgent](http://nodejs.org/api/http.html#http_class_http_agent)
* Added in the `proxyNoAgent` property on `ionic.project` proxies to be true/false, if true opts out of connection pooling, see [HttpAgent](http://nodejs.org/api/http.html#http_class_http_agent)


### 1.3.11

* Updating task order in the CLI output for help - putting more important tasks at the top, and lesser used ones at the bottom.
* Updated README to have basic info at top, more advanced information at bottom.
* Bumping cordova-android to our fork version of c0.5.6 to have latest commits from the Cordova-android team.
* Bumping cordova-crosswalk-engine to our fork version of c0.6.2 for latest changes by the Mobile chrome team.
* Added option to have your livereload server run off the address passed from the `--address` argument.
* Updated README to have proper `ionic serve` flag for `--lab`
* Updated README to give user instructions to avoid using sudo.
* Changed module for opbeat to use forked version - `opbeat-ionic` that will help us log uncaught exceptions with ionic-cli and user environment runtime information

### 1.3.10

* Updating after_platform_add hook 010_install_plugins.js to check to see if the directory running the commands is in fact a valid Ionic project directory.
* ionic start now checks that you pass a valid directory name, no longer accepting '.'
* Fix for install_plugins to check that is in a valid ionic project
* Checks for invalid contents of your config.xml file and reports those to help you fix the errors
* Fix for `ionic info` - now properly displays OSX Mavericks as operating system if it is indeed Mavericks

### 1.3.9

* Fixed an error where running `ionic serve` and then pressing `q` in the console would have an error trying to close a non-existent process
* Fixing an error where it tries to read a promise from a null/undefined object.
* Updating the error message for if/when `ionic templates` fails to download latest templates
* Added semver to the required node modules for version checking
* Added a version checking utility for cordova cli and node - `ionic info` tells you what you need to run correctly
* Added a version check in the browser command - that way you can stay up to date where it matters
* Modified browser process addition process to use `ionic platform add` to ensure hooks are set up properly
* Modified browser process to change permissions on files using `fs` instead of `shelljs`
* Now upon receiving an error, the CLI will dump system environment information to help the user copy/paste to issues

### 1.3.8

* Added a check in reading to read the ionic.project file in and catches and reports any exception that may from loading invalid characters in JSON.
* Added in an additional browser command `ionic browser clean` that will clean out all the artifacts from the browser additions
* Modified the browser addition process by copying crosswalk libraries over as its own method, and calling this even if the xwalk libraries are downloaded.

### 1.3.7

* Fixed some capitalization errors on the Ionic download url

### 1.3.6

* Fixed some bad lowercasing in the sign up prompt with IONIC_DASH

### 1.3.5

* Added a sign up prompt after starting a new ionic app to create an ionic.io account to take advantage of all the extra features Ionic has to provide.

### 1.3.4

* Added the ionic news updates for when `ionic start` finishes - alerts the users of the latest changes for ionic
* Updated cordova android and the cordova crosswalk engine to be versioned. Now they pull the latest dev commits.
* Due to the cordova crosswalk engine changing its plugin ID, the browser command now removes the older plugin name (org.apache.cordova.crosswalk.engine to org.crosswalk.engine)
* Updated cordova android to have a gradle.properties file to give the user options to build multiple architectures by default

### 1.3.3

* Added the ability to specify an address when using `ionic serve` by specifying the address as an argument: `ionic serve --address 192.168.1.100`
* Added the ability to download and target select versions of beta / canary versions of Crosswalk - see `ionic browser list` to see versions available.
* Fixed the issue with `ionic serve` - when typing 'q' or 'quit' in the prompt, it will properly kill the gulp spawned process. Previously, it was left behind.
* When adding a browser for a platform, the version of that browser and name shall be saved.
* Now when you type `ionic browser versions` - it will list all installed browsers and versions for the platform its installed for.
* Bumped connect-livereload up to 0.5.2 to resolve [an issue](https://github.com/intesso/connect-livereload/issues/41) from its repository regarding cookies.
* Fixes for uploading - now provides more meaningful errors.
* Added the ability to list all Ionic starter templates available for Ionic. Use `ionic start --list` or `ionic templates` to see available starter templates.
* Updating ionic help information to give better understanding to ions and bower components `ionic help add`, `ionic help remove` and `ionic help list`
* Updating ionic help information about the `ionic serve --lab` feature to let users know how to use it.
* Fixed a small bug when using `ionic start --sass dir template` - before the boolean command line arguments were eating the following argument. This has been fixed by adding boolean properties to optimist.
* Added the stdio inheritance to have your gulp watch task inherit coloring.
* Added the ability for you to specify an alternate document root  to use with `ionic serve` other than the default `www`. This is specified in your `ionic.project` file as a `documentRoot` property.
* Adding a cordova hook to remove Ionic SASS files from platforms folders. This should save you about 340K of space on your device builds.
* Adding a cordova hook to ensure platforms and plugins folder exist before adding a platform.
* Adding a cordova hook to store plugins in package.json file as `cordovaPlugins` when a plugin is added or removed.
* Adding a cordova hook to install plugins listed in package.json file as `cordovaPlugins` after a platform is added to the project.


### 1.3.2

* Added another fix for the way the cookies were handled for `ionic upload` - changing from `cookie.name` to `cookie.key`

### 1.3.1

* [Adding the Crosswalk browser for Ionic](http://ionicframework.com/blog/crosswalk-comes-to-ionic/)
* See all the browsers available to install - `ionic browser list`. *NOTE: Only stable releases are allowed for now.*
* You can now specify [which version of the Crosswalk run time](https://download.01.org/crosswalk/releases/crosswalk/android/stable/) you want to use - `ionic browser add crosswalk@8.37.189.14`.
* Caching the Crosswalk downloads - once you’ve installed a version in a project, running `ionic browser add crosswalk` will not re-download the webviews if they have previously been downloaded.
* Fixed an issue with `ionic upload` - now you should be able to log in and re-use your login cookies without errors.

### 1.3.0

* You can now use [Crosswalk in your Android projects](http://forum.ionicframework.com/t/crosswalk-integration-beta-in-ionic-cli/15190). Crosswalk is a way to package your Chrome Webview and use it with Cordova. Use the `ionic help browser` command to get more information about it.
* Automatically add the `SplashScreen` and `SplashScreenDelay` preference configs for Android splash screens
* When an orientation is locked using the [preference config](http://cordova.apache.org/docs/en/edge/config_ref_index.md.html#The%20config.xml%20File_global_preferences), only build the necessary splash screen images


### 1.2.14

* [Automating Icons and Splash Screens](http://ionicframework.com/blog/automating-icons-and-splash-screens/)
* Automatically create icon resources from source file: `ionic resources --icon`
* Automatically create splash screen resources from source file: `ionic resources --splash`
* Update config.xml resource platform nodes


### 1.2.13

* Locking Gulp at 3.8.8 to avoid adding the v8flags module dependency


### 1.2.12

* Updating the npm-shrinkwrap


### 1.2.11

* Updating the Labs styles


### 1.2.10

* Updated the serve command for the `serve --labs` to use `IONIC_LAB_URL`


### 1.2.9

* [Introduced Ionic Labs](http://ionicframework.com/blog/ionic-lab/) - a way to see preview iOS and Android side by side in the browser
* Added proxy-middleware to provide proxying to APIs from the `serve` command
* Updated README doc about how to use the proxy
* Injects platform specific class to HTML to view it as an iOS or Android device in browser
* Bumped `serve-static` to 1.7.1 to avoid some errors with the `serve` for users of Node 0.12
* Added the `add` command to use ionic to manage bower components
* Ionic now reads the Node environment variable `http_proxy` along with the passed `PROXY` variable to get around a local proxy


### 1.2.8

* CSRF cookie fixes


### 1.2.7

* npm-shrinkwrap
* Update ionic.io API URL


### 1.2.6

* Fix `fs.chmodSync: Error: ENOENT` for existing projects
* Fix lib update
* Add ionic app task
* Starter projects can provide `app.json` to specify plugins and sass setup


### 1.2.5

* Do not watch `www/lib/` files by default
* Set watchPatterns within ionic.project config file
* Friendly EMFILE error when too many files are watched
* Ensure config.xml content[src] gets reset after run/emulate
* Improve fetchArchive error handling
* Fix SSL Cert errors
* Do not prompt for address selection when there's only one


### 1.2.4

* Use `cross-spawn` module to fix errors with using spawn on Windows
* Start ionic project from any Github repo
* Start ionic projects using a local directory
* Use specific npm versions in package.json to avoid any future errors from breaking changes
* Fix write errors after downloading github archive files
* Refactor sass setup to use gulpStartupTasks ionic.project property instead


### 1.2.3

* From the server, use `restart` or `r` to restart the client app from the root
* From the server, use `goto` or `g` a url to have the client app navigate to the given url
* From the server, use `consolelogs` or `c` enable/disable console log output
* From the server, use `serverlogs` or `s` to enable/disable server log output
* From the server, use `quit` or `q` to shutdown the server and exit
* Print out Ionic server command tips
* LiveReload server logs specify which device made the request (iOS, Android, etc.)
* Remember address selection [#91](https://github.com/driftyco/ionic-cli/issues/91)
* Reset address selection with `ionic address`
* Add localhost as an option of possible addresses to use [#88](https://github.com/driftyco/ionic-cli/issues/88)
* Inject scripts after charset [#87](https://github.com/driftyco/ionic-cli/issues/87)
* Improved error message when unable to find an IP address [#85](https://github.com/driftyco/ionic-cli/issues/85)
* Fix config.xml errors when in the wrong working directory [#84](https://github.com/driftyco/ionic-cli/issues/84)


### 1.2.2

* ReferenceError hot fix


### 1.2.1

* Clean up any cmd flags which may confuse Cordova [#83](https://github.com/driftyco/ionic-cli/issues/83)
* Select available IP address prompt [#82](https://github.com/driftyco/ionic-cli/issues/82)
* Fix black screen on load [#81](https://github.com/driftyco/ionic-cli/issues/81)


### 1.2.0

* LiveReload from a native app during development
* Option to print out console logs to the terminal
* Option to print out server logs to the terminal
* Start Ionic projects from Codepen urls
* [Live Reload All the Things: Ionic CLI's Latest Features](http://ionicframework.com/blog/live-reload-all-things-ionic-cli/)<|MERGE_RESOLUTION|>--- conflicted
+++ resolved
@@ -1,11 +1,8 @@
-<<<<<<< HEAD
-=======
 ### 1.7.0
 
 * Added security command for managing Security Profiles.
 * Added package command for Ionic Package.
 
->>>>>>> 88fb95c8
 ### 1.6.5
 
 * Updating app-lib dependency
