<<<<<<< HEAD
### 1.4.0

* Extracting core logic for the CLI into ionic-app-lib.
* Certain commands have been moved to the ionic-app-lib - notably: start, serve, hooks, info, browser, and some of cordova commands.
* Ionic serve now allows all IP addresses so you can access the server outside of your machine - use `ionic serve --all` or `ionic serve --address 0.0.0.0` to serve to all addresses.
* Ionic hooks have had some issues with permissions - those are now added in when an app is started. Also there is the `ionic hooks permissions` command to grant those hooks execute permissions.
* When starting an application on a Mac, the iOS platform will be automatically added.
* Ionic Browser command now reverts to using the Cordova CLI if CLI v5.0 is installed.
* Updating Crosswalk to have canary version 14.42.334.0.
* Crosswalk now contains the cordova whitelist by default.
* Ionic sass setup now checks that gulp is installed globally - and if not - tells the user how to set it up.
* Ionic serve command now has a `--nogulp` option to avoid running gulp on serve.
=======
### 1.3.22

* Fix for the upload command to correct issues with the view app cachebuster

### 1.3.21

* Fix for Ionic default hooks permissions

### 1.3.20 

* Adding in a command with ionic start to provide an ionic io app ID. `ionic start --io-app-id <someid>`
>>>>>>> bbb35a61

### 1.3.19

* Added in the `ionic docs` command to assist you in getting Ionic docs opened faster from the CLI! View all with `ionic docs ls`, or type in your desired docs `ionic docs collectionRepeat`. Ionic docs will be opened for the version of Ionic that you are using in your project (ex RC0, RC1, etc).
* Added in the `ionic state` command to help organize your Cordova platforms and plugins by storing the information in the package.json file. Try out `ionic state save` and `ionic state restore`.
* Added in the `ionic hooks` command to help users deal with the default Ionic hooks. In 1.3.18, they were removed by default. That has been turned off, and now to opt-out, use `ionic hooks remove`, or to add back in `ionic hooks add`.
* Added in `--noresources` option for `ionic platform add` - to avoid getting the default Ionic resources.
* Updated default Crosswalk version to 12.41.296.5.
* Updated latest Cordova Android commits from Cordova master to fix various bugs.
* Updated latest Cordova Crosswalk Engine from master to fix various bugs.

### 1.3.18

* Added an option to `ionic serve` to specify a default browser for that Ionic project. `ionic serve --defaultBrowser safari`
* Added an option when adding platforms to not include the default Ionic cordova hooks - `ionic platform add ios --no-hook`
* Ionic CLI now removes some of the older cordova hooks that try to manage plugins - this is now handled by cordova.
* Added an argument to not add default Ionic icon and splash screen resources
* Modified the cordova run command to check for the platform passed - this should resolve issues users are having with crosswalk and android.

### 1.3.17

* Added in default Ionic icons and splashscreens for your iOS and Android applications! Try them out `ionic resources --default`.
* To note: if you have entries in your config.xml file for icons or splashscreens or files existing in your resources directory,
* neither the settings nor the directory will not be overridden.
* To force resource folder with the ionic icons, use `ionic resources --default --force`
* Added in the ability to start an Ionic application from a Plnkr url - try it `ionic start http://embed.plnkr.co/dFvL8n/preview`
* Fixed the no cordova option when using the shorthand `-w` - `ionic start -w folderX blank` should now work
* Ionic info will now look up your version of ios-deploy - which is needed for ios application deployments - `ionic info`


### 1.3.16

* Added the ability to share an Ionic app with another user via email `ionic share developer@theirdomain.com`

### 1.3.15

* Updated the `ionic link` command to work properly with the `--reset` option
* Fixed the `ionic run --livereload` on windows - now properly gives the prompt for server commands.
* Updated Crosswalk Versions for Canary 13.41.318.0 and beta of 12.41.296.4.
* Fixed the `ionic login` command to properly look at email addresses without lowercasing them.

### 1.3.14

* Fixing the `ionic emulate --livereload` and `ionic run --livereload` to continue to accept user input for server commands.
* Added the `ionic link` command to allow you to specify your Ionic App ID.

### 1.3.13

* Added the ionic.project property `createDocumentRoot` to aid users with build systems to create the folder and run tasks before calling serve.

### 1.3.12

* Explicitly state which platform resources should be built by providing a platform name in the command
* The serve command now allows you to specify a browser to open other than your default - `ionic serve --browser safari`
* The serve command now allows you to specify a path to start the browser in so you can go straight to what you want to test - `ionic serve -o /#/tab/dash`
* The serve command now checks for existing server and live reload ports before trying to start up servers. If either serve host/port is used, then the port is incremented and informs the user of the change, then starts the server to avoid Address conflicts.
* There was a bug when multiple addresses were available - it gave the option to select the address but immediately started listening to console commands for the server. This has been corrected, and now correctly prompts for the address.
* The serve command proxy now accepts another property `proxyNoAgent`: (optional) true/false, if true opts out of connection pooling, see [HttpAgent](http://nodejs.org/api/http.html#http_class_http_agent)
* Added in the `proxyNoAgent` property on `ionic.project` proxies to be true/false, if true opts out of connection pooling, see [HttpAgent](http://nodejs.org/api/http.html#http_class_http_agent)


### 1.3.11

* Updating task order in the CLI output for help - putting more important tasks at the top, and lesser used ones at the bottom.
* Updated README to have basic info at top, more advanced information at bottom.
* Bumping cordova-android to our fork version of c0.5.6 to have latest commits from the Cordova-android team.
* Bumping cordova-crosswalk-engine to our fork version of c0.6.2 for latest changes by the Mobile chrome team.
* Added option to have your livereload server run off the address passed from the `--address` argument.
* Updated README to have proper `ionic serve` flag for `--lab`
* Updated README to give user instructions to avoid using sudo.
* Changed module for opbeat to use forked version - `opbeat-ionic` that will help us log uncaught exceptions with ionic-cli and user environment runtime information

### 1.3.10

* Updating after_platform_add hook 010_install_plugins.js to check to see if the directory running the commands is in fact a valid Ionic project directory.
* ionic start now checks that you pass a valid directory name, no longer accepting '.'
* Fix for install_plugins to check that is in a valid ionic project
* Checks for invalid contents of your config.xml file and reports those to help you fix the errors
* Fix for `ionic info` - now properly displays OSX Mavericks as operating system if it is indeed Mavericks

### 1.3.9

* Fixed an error where running `ionic serve` and then pressing `q` in the console would have an error trying to close a non-existent process
* Fixing an error where it tries to read a promise from a null/undefined object.
* Updating the error message for if/when `ionic templates` fails to download latest templates
* Added semver to the required node modules for version checking
* Added a version checking utility for cordova cli and node - `ionic info` tells you what you need to run correctly
* Added a version check in the browser command - that way you can stay up to date where it matters
* Modified browser process addition process to use `ionic platform add` to ensure hooks are set up properly
* Modified browser process to change permissions on files using `fs` instead of `shelljs`
* Now upon receiving an error, the CLI will dump system environment information to help the user copy/paste to issues

### 1.3.8

* Added a check in reading to read the ionic.project file in and catches and reports any exception that may from loading invalid characters in JSON.
* Added in an additional browser command `ionic browser clean` that will clean out all the artifacts from the browser additions
* Modified the browser addition process by copying crosswalk libraries over as its own method, and calling this even if the xwalk libraries are downloaded.

### 1.3.7

* Fixed some capitalization errors on the Ionic download url

### 1.3.6

* Fixed some bad lowercasing in the sign up prompt with IONIC_DASH

### 1.3.5

* Added a sign up prompt after starting a new ionic app to create an ionic.io account to take advantage of all the extra features Ionic has to provide.

### 1.3.4

* Added the ionic news updates for when `ionic start` finishes - alerts the users of the latest changes for ionic
* Updated cordova android and the cordova crosswalk engine to be versioned. Now they pull the latest dev commits.
* Due to the cordova crosswalk engine changing its plugin ID, the browser command now removes the older plugin name (org.apache.cordova.crosswalk.engine to org.crosswalk.engine)
* Updated cordova android to have a gradle.properties file to give the user options to build multiple architectures by default

### 1.3.3

* Added the ability to specify an address when using `ionic serve` by specifying the address as an argument: `ionic serve --address 192.168.1.100`
* Added the ability to download and target select versions of beta / canary versions of Crosswalk - see `ionic browser list` to see versions available.
* Fixed the issue with `ionic serve` - when typing 'q' or 'quit' in the prompt, it will properly kill the gulp spawned process. Previously, it was left behind.
* When adding a browser for a platform, the version of that browser and name shall be saved.
* Now when you type `ionic browser versions` - it will list all installed browsers and versions for the platform its installed for.
* Bumped connect-livereload up to 0.5.2 to resolve [an issue](https://github.com/intesso/connect-livereload/issues/41) from its repository regarding cookies.
* Fixes for uploading - now provides more meaningful errors.
* Added the ability to list all Ionic starter templates available for Ionic. Use `ionic start --list` or `ionic templates` to see available starter templates.
* Updating ionic help information to give better understanding to ions and bower components `ionic help add`, `ionic help remove` and `ionic help list`
* Updating ionic help information about the `ionic serve --lab` feature to let users know how to use it.
* Fixed a small bug when using `ionic start --sass dir template` - before the boolean command line arguments were eating the following argument. This has been fixed by adding boolean properties to optimist.
* Added the stdio inheritance to have your gulp watch task inherit coloring.
* Added the ability for you to specify an alternate document root  to use with `ionic serve` other than the default `www`. This is specified in your `ionic.project` file as a `documentRoot` property.
* Adding a cordova hook to remove Ionic SASS files from platforms folders. This should save you about 340K of space on your device builds.
* Adding a cordova hook to ensure platforms and plugins folder exist before adding a platform.
* Adding a cordova hook to store plugins in package.json file as `cordovaPlugins` when a plugin is added or removed.
* Adding a cordova hook to install plugins listed in package.json file as `cordovaPlugins` after a platform is added to the project.


### 1.3.2

* Added another fix for the way the cookies were handled for `ionic upload` - changing from `cookie.name` to `cookie.key`

### 1.3.1

* [Adding the Crosswalk browser for Ionic](http://ionicframework.com/blog/crosswalk-comes-to-ionic/)
* See all the browsers available to install - `ionic browser list`. *NOTE: Only stable releases are allowed for now.*
* You can now specify [which version of the Crosswalk run time](https://download.01.org/crosswalk/releases/crosswalk/android/stable/) you want to use - `ionic browser add crosswalk@8.37.189.14`.
* Caching the Crosswalk downloads - once you’ve installed a version in a project, running `ionic browser add crosswalk` will not re-download the webviews if they have previously been downloaded.
* Fixed an issue with `ionic upload` - now you should be able to log in and re-use your login cookies without errors.

### 1.3.0

* You can now use [Crosswalk in your Android projects](http://forum.ionicframework.com/t/crosswalk-integration-beta-in-ionic-cli/15190). Crosswalk is a way to package your Chrome Webview and use it with Cordova. Use the `ionic help browser` command to get more information about it.
* Automatically add the `SplashScreen` and `SplashScreenDelay` preference configs for Android splash screens
* When an orientation is locked using the [preference config](http://cordova.apache.org/docs/en/edge/config_ref_index.md.html#The%20config.xml%20File_global_preferences), only build the necessary splash screen images


### 1.2.14

* [Automating Icons and Splash Screens](http://ionicframework.com/blog/automating-icons-and-splash-screens/)
* Automatically create icon resources from source file: `ionic resources --icon`
* Automatically create splash screen resources from source file: `ionic resources --splash`
* Update config.xml resource platform nodes


### 1.2.13

* Locking Gulp at 3.8.8 to avoid adding the v8flags module dependency


### 1.2.12

* Updating the npm-shrinkwrap


### 1.2.11

* Updating the Labs styles


### 1.2.10

* Updated the serve command for the `serve --labs` to use `IONIC_LAB_URL`


### 1.2.9

* [Introduced Ionic Labs](http://ionicframework.com/blog/ionic-lab/) - a way to see preview iOS and Android side by side in the browser
* Added proxy-middleware to provide proxying to APIs from the `serve` command
* Updated README doc about how to use the proxy
* Injects platform specific class to HTML to view it as an iOS or Android device in browser
* Bumped `serve-static` to 1.7.1 to avoid some errors with the `serve` for users of Node 0.12
* Added the `add` command to use ionic to manage bower components
* Ionic now reads the Node environment variable `http_proxy` along with the passed `PROXY` variable to get around a local proxy


### 1.2.8

* CSRF cookie fixes


### 1.2.7

* npm-shrinkwrap
* Update ionic.io API URL


### 1.2.6

* Fix `fs.chmodSync: Error: ENOENT` for existing projects
* Fix lib update
* Add ionic app task
* Starter projects can provide `app.json` to specify plugins and sass setup


### 1.2.5

* Do not watch `www/lib/` files by default
* Set watchPatterns within ionic.project config file
* Friendly EMFILE error when too many files are watched
* Ensure config.xml content[src] gets reset after run/emulate
* Improve fetchArchive error handling
* Fix SSL Cert errors
* Do not prompt for address selection when there's only one


### 1.2.4

* Use `cross-spawn` module to fix errors with using spawn on Windows
* Start ionic project from any Github repo
* Start ionic projects using a local directory
* Use specific npm versions in package.json to avoid any future errors from breaking changes
* Fix write errors after downloading github archive files
* Refactor sass setup to use gulpStartupTasks ionic.project property instead


### 1.2.3

* From the server, use `restart` or `r` to restart the client app from the root
* From the server, use `goto` or `g` a url to have the client app navigate to the given url
* From the server, use `consolelogs` or `c` enable/disable console log output
* From the server, use `serverlogs` or `s` to enable/disable server log output
* From the server, use `quit` or `q` to shutdown the server and exit
* Print out Ionic server command tips
* LiveReload server logs specify which device made the request (iOS, Android, etc.)
* Remember address selection [#91](https://github.com/driftyco/ionic-cli/issues/91)
* Reset address selection with `ionic address`
* Add localhost as an option of possible addresses to use [#88](https://github.com/driftyco/ionic-cli/issues/88)
* Inject scripts after charset [#87](https://github.com/driftyco/ionic-cli/issues/87)
* Improved error message when unable to find an IP address [#85](https://github.com/driftyco/ionic-cli/issues/85)
* Fix config.xml errors when in the wrong working directory [#84](https://github.com/driftyco/ionic-cli/issues/84)


### 1.2.2

* ReferenceError hot fix


### 1.2.1

* Clean up any cmd flags which may confuse Cordova [#83](https://github.com/driftyco/ionic-cli/issues/83)
* Select available IP address prompt [#82](https://github.com/driftyco/ionic-cli/issues/82)
* Fix black screen on load [#81](https://github.com/driftyco/ionic-cli/issues/81)


### 1.2.0

* LiveReload from a native app during development
* Option to print out console logs to the terminal
* Option to print out server logs to the terminal
* Start Ionic projects from Codepen urls
* [Live Reload All the Things: Ionic CLI's Latest Features](http://ionicframework.com/blog/live-reload-all-things-ionic-cli/)<|MERGE_RESOLUTION|>--- conflicted
+++ resolved
@@ -1,4 +1,3 @@
-<<<<<<< HEAD
 ### 1.4.0
 
 * Extracting core logic for the CLI into ionic-app-lib.
@@ -11,7 +10,7 @@
 * Crosswalk now contains the cordova whitelist by default.
 * Ionic sass setup now checks that gulp is installed globally - and if not - tells the user how to set it up.
 * Ionic serve command now has a `--nogulp` option to avoid running gulp on serve.
-=======
+
 ### 1.3.22
 
 * Fix for the upload command to correct issues with the view app cachebuster
@@ -23,7 +22,6 @@
 ### 1.3.20 
 
 * Adding in a command with ionic start to provide an ionic io app ID. `ionic start --io-app-id <someid>`
->>>>>>> bbb35a61
 
 ### 1.3.19
 
